--- conflicted
+++ resolved
@@ -36,21 +36,11 @@
 
 # [bolt-version-bump] search tag when changing bolt version support
 def test_class_method_protocol_handlers():
-<<<<<<< HEAD
-    protocol_handlers = Bolt.protocol_handlers()
-    expected_versions = {
-        (3, 0),
-        (4, 1), (4, 2), (4, 3), (4, 4),
-        (5, 0), (5, 1),
-=======
     expected_handlers = {
         (3, 0),
         (4, 1), (4, 2), (4, 3), (4, 4),
         (5, 0), (5, 1), (5, 2),
->>>>>>> 721a0f25
     }
-    assert len(protocol_handlers) == len(expected_versions)
-    assert protocol_handlers.keys() == expected_versions
 
     protocol_handlers = Bolt.protocol_handlers()
 
@@ -73,12 +63,8 @@
         ((4, 4), 1),
         ((5, 0), 1),
         ((5, 1), 1),
-<<<<<<< HEAD
-        ((5, 2), 0),
-=======
         ((5, 2), 1),
         ((5, 3), 0),
->>>>>>> 721a0f25
         ((6, 0), 0),
     ]
 )
@@ -98,11 +84,7 @@
 # [bolt-version-bump] search tag when changing bolt version support
 def test_class_method_get_handshake():
     handshake = Bolt.get_handshake()
-<<<<<<< HEAD
-    assert (b"\x00\x01\x01\x05\x00\x02\x04\x04\x00\x00\x01\x04\x00\x00\x00\x03"
-=======
     assert (b"\x00\x02\x02\x05\x00\x02\x04\x04\x00\x00\x01\x04\x00\x00\x00\x03"
->>>>>>> 721a0f25
             == handshake)
 
 
@@ -139,12 +121,6 @@
     bolt_mock.kill.assert_called_once_with()
 
 
-<<<<<<< HEAD
-@TestDecorators.mark_async_only_test
-def test_cancel_manager_in_open(mocker):
-    address = ("localhost", 7687)
-    socket_mock = mocker.Mock(spec=BoltSocket)
-=======
 # [bolt-version-bump] search tag when changing bolt version support
 @pytest.mark.parametrize(
     ("bolt_version", "bolt_cls_path"),
@@ -163,37 +139,10 @@
 def test_version_negotiation(mocker, bolt_version, bolt_cls_path):
     address = ("localhost", 7687)
     socket_mock = mocker.MagicMock(spec=BoltSocket)
->>>>>>> 721a0f25
-
-    socket_cls_mock = mocker.patch("neo4j._sync.io._bolt.BoltSocket",
-                                   autospec=True)
-    socket_cls_mock.connect.return_value = (
-<<<<<<< HEAD
-        socket_mock, (5, 0), None, None
-    )
-    socket_mock.getpeername.return_value = address
-    bolt_cls_mock = mocker.patch("neo4j._sync.io._bolt5.Bolt5x0",
-                                 autospec=True)
-    bolt_mock = bolt_cls_mock.return_value
-    bolt_mock.socket = socket_mock
-    bolt_mock.local_port = 1234
-
-    auth_manager = mocker.Mock(
-        spec=neo4j.auth_management.AuthManager
-    )
-    auth_manager.get_auth.side_effect = asyncio.CancelledError()
-
-    with pytest.raises(asyncio.CancelledError):
-        Bolt.open(address, auth_manager=auth_manager)
-
-    socket_mock.kill.assert_called_once_with()
-
-
-@TestDecorators.mark_async_only_test
-def test_fail_manager_in_open(mocker):
-    address = ("localhost", 7687)
-    socket_mock = mocker.Mock(spec=BoltSocket)
-=======
+
+    socket_cls_mock = mocker.patch("neo4j._sync.io._bolt.BoltSocket",
+                                   autospec=True)
+    socket_cls_mock.connect.return_value = (
         socket_mock, bolt_version, None, None
     )
     socket_mock.getpeername.return_value = address
@@ -202,7 +151,10 @@
     bolt_mock = bolt_cls_mock.return_value
     bolt_mock.socket = socket_mock
 
-    connection = Bolt.open(address)
+    connection = Bolt.open(
+        address,
+        auth_manager=neo4j.auth_management.AuthManagers.static(None)
+    )
 
     bolt_cls_mock.assert_called_once()
     assert connection is bolt_mock
@@ -224,12 +176,32 @@
 
     address = ("localhost", 7687)
     socket_mock = mocker.MagicMock(spec=BoltSocket)
->>>>>>> 721a0f25
-
-    socket_cls_mock = mocker.patch("neo4j._sync.io._bolt.BoltSocket",
-                                   autospec=True)
-    socket_cls_mock.connect.return_value = (
-<<<<<<< HEAD
+
+    socket_cls_mock = mocker.patch("neo4j._sync.io._bolt.BoltSocket",
+                                   autospec=True)
+    socket_cls_mock.connect.return_value = (
+        socket_mock, bolt_version, None, None
+    )
+    socket_mock.getpeername.return_value = address
+
+    with pytest.raises(BoltHandshakeError) as exc:
+        Bolt.open(
+            address,
+            auth_manager=neo4j.auth_management.AuthManagers.static(None)
+        )
+
+    assert exc.match(supported_protocols)
+
+
+
+@TestDecorators.mark_async_only_test
+def test_cancel_manager_in_open(mocker):
+    address = ("localhost", 7687)
+    socket_mock = mocker.MagicMock(spec=BoltSocket)
+
+    socket_cls_mock = mocker.patch("neo4j._sync.io._bolt.BoltSocket",
+                                   autospec=True)
+    socket_cls_mock.connect.return_value = (
         socket_mock, (5, 0), None, None
     )
     socket_mock.getpeername.return_value = address
@@ -239,7 +211,35 @@
     bolt_mock.socket = socket_mock
     bolt_mock.local_port = 1234
 
-    auth_manager = mocker.Mock(
+    auth_manager = mocker.MagicMock(
+        spec=neo4j.auth_management.AuthManager
+    )
+    auth_manager.get_auth.side_effect = asyncio.CancelledError()
+
+    with pytest.raises(asyncio.CancelledError):
+        Bolt.open(address, auth_manager=auth_manager)
+
+    socket_mock.kill.assert_called_once_with()
+
+
+@TestDecorators.mark_async_only_test
+def test_fail_manager_in_open(mocker):
+    address = ("localhost", 7687)
+    socket_mock = mocker.MagicMock(spec=BoltSocket)
+
+    socket_cls_mock = mocker.patch("neo4j._sync.io._bolt.BoltSocket",
+                                   autospec=True)
+    socket_cls_mock.connect.return_value = (
+        socket_mock, (5, 0), None, None
+    )
+    socket_mock.getpeername.return_value = address
+    bolt_cls_mock = mocker.patch("neo4j._sync.io._bolt5.Bolt5x0",
+                                 autospec=True)
+    bolt_mock = bolt_cls_mock.return_value
+    bolt_mock.socket = socket_mock
+    bolt_mock.local_port = 1234
+
+    auth_manager = mocker.MagicMock(
         spec=neo4j.auth_management.AuthManager
     )
     auth_manager.get_auth.side_effect = RuntimeError("token fetching failed")
@@ -248,14 +248,4 @@
         Bolt.open(address, auth_manager=auth_manager)
     assert exc.value is auth_manager.get_auth.side_effect
 
-    socket_mock.close.assert_called_once_with()
-=======
-        socket_mock, bolt_version, None, None
-    )
-    socket_mock.getpeername.return_value = address
-
-    with pytest.raises(BoltHandshakeError) as exc:
-        Bolt.open(address)
-
-    assert exc.match(supported_protocols)
->>>>>>> 721a0f25
+    socket_mock.close.assert_called_once_with()