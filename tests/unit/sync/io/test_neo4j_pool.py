# Copyright (c) "Neo4j"
# Neo4j Sweden AB [https://neo4j.com]
#
# This file is part of Neo4j.
#
# Licensed under the Apache License, Version 2.0 (the "License");
# you may not use this file except in compliance with the License.
# You may obtain a copy of the License at
#
#     https://www.apache.org/licenses/LICENSE-2.0
#
# Unless required by applicable law or agreed to in writing, software
# distributed under the License is distributed on an "AS IS" BASIS,
# WITHOUT WARRANTIES OR CONDITIONS OF ANY KIND, either express or implied.
# See the License for the specific language governing permissions and
# limitations under the License.


import inspect

import pytest

from neo4j import (
    READ_ACCESS,
    WRITE_ACCESS,
)
from neo4j._async_compat.util import Util
from neo4j._conf import (
    PoolConfig,
    RoutingConfig,
    WorkspaceConfig,
)
from neo4j._deadline import Deadline
from neo4j._sync.io import (
    Bolt,
    Neo4jPool,
)
from neo4j.addressing import ResolvedAddress
from neo4j.auth_management import AuthManagers
from neo4j.exceptions import (
    Neo4jError,
    ServiceUnavailable,
    SessionExpired,
)

from ...._async_compat import mark_sync_test


ROUTER1_ADDRESS = ResolvedAddress(("1.2.3.1", 9000), host_name="host")
ROUTER2_ADDRESS = ResolvedAddress(("1.2.3.1", 9001), host_name="host")
ROUTER3_ADDRESS = ResolvedAddress(("1.2.3.1", 9002), host_name="host")
READER_ADDRESS = ResolvedAddress(("1.2.3.1", 9010), host_name="host")
WRITER_ADDRESS = ResolvedAddress(("1.2.3.1", 9020), host_name="host")


@pytest.fixture
def routing_failure_opener(fake_connection_generator, mocker):
    def make_opener(failures=None):
        def routing_side_effect(*args, **kwargs):
            nonlocal failures
            res = next(failures, None)
            if res is None:
                return [{
                    "ttl": 1000,
                    "servers": [
                        {"addresses": [str(ROUTER1_ADDRESS),
                                       str(ROUTER2_ADDRESS),
                                       str(ROUTER3_ADDRESS)],
                         "role": "ROUTE"},
                        {"addresses": [str(READER_ADDRESS)], "role": "READ"},
                        {"addresses": [str(WRITER_ADDRESS)], "role": "WRITE"},
                    ],
                }]
            raise res

        def open_(addr, auth, timeout):
            connection = fake_connection_generator()
            connection.unresolved_address = addr
            connection.timeout = timeout
<<<<<<< HEAD
            connection.auth = auth
            route_mock = mocker.Mock()
=======
            route_mock = mocker.MagicMock()
>>>>>>> 721a0f25

            route_mock.side_effect = routing_side_effect
            connection.attach_mock(route_mock, "route")
            opener_.connections.append(connection)
            return connection

        failures = iter(failures or [])
        opener_ = mocker.MagicMock()
        opener_.connections = []
        opener_.side_effect = open_
        return opener_

    return make_opener


@pytest.fixture
def opener(routing_failure_opener):
    return routing_failure_opener()


def _pool_config():
    pool_config = PoolConfig()
    pool_config.auth = AuthManagers.static(("user", "pass"))
    return pool_config


def _simple_pool(opener) -> Neo4jPool:
    return Neo4jPool(
        opener, _pool_config(), WorkspaceConfig(), ROUTER1_ADDRESS
    )


@mark_sync_test
def test_acquires_new_routing_table_if_deleted(opener):
    pool = _simple_pool(opener)
    cx = pool.acquire(READ_ACCESS, 30, "test_db", None, None, None)
    pool.release(cx)
    assert pool.routing_tables.get("test_db")

    del pool.routing_tables["test_db"]

    cx = pool.acquire(READ_ACCESS, 30, "test_db", None, None, None)
    pool.release(cx)
    assert pool.routing_tables.get("test_db")


@mark_sync_test
def test_acquires_new_routing_table_if_stale(opener):
    pool = _simple_pool(opener)
    cx = pool.acquire(READ_ACCESS, 30, "test_db", None, None, None)
    pool.release(cx)
    assert pool.routing_tables.get("test_db")

    old_value = pool.routing_tables["test_db"].last_updated_time
    pool.routing_tables["test_db"].ttl = 0

    cx = pool.acquire(READ_ACCESS, 30, "test_db", None, None, None)
    pool.release(cx)
    assert pool.routing_tables["test_db"].last_updated_time > old_value


@mark_sync_test
def test_removes_old_routing_table(opener):
    pool = _simple_pool(opener)
    cx = pool.acquire(READ_ACCESS, 30, "test_db1", None, None, None)
    pool.release(cx)
    assert pool.routing_tables.get("test_db1")
    cx = pool.acquire(READ_ACCESS, 30, "test_db2", None, None, None)
    pool.release(cx)
    assert pool.routing_tables.get("test_db2")

    old_value = pool.routing_tables["test_db1"].last_updated_time
    pool.routing_tables["test_db1"].ttl = 0
    pool.routing_tables["test_db2"].ttl = \
        -RoutingConfig.routing_table_purge_delay

    cx = pool.acquire(READ_ACCESS, 30, "test_db1", None, None, None)
    pool.release(cx)
    assert pool.routing_tables["test_db1"].last_updated_time > old_value
    assert "test_db2" not in pool.routing_tables


@pytest.mark.parametrize("type_", ("r", "w"))
@mark_sync_test
def test_chooses_right_connection_type(opener, type_):
    pool = _simple_pool(opener)
    cx1 = pool.acquire(
        READ_ACCESS if type_ == "r" else WRITE_ACCESS,
        30, "test_db", None, None, None
    )
    pool.release(cx1)
    if type_ == "r":
        assert cx1.unresolved_address == READER_ADDRESS
    else:
        assert cx1.unresolved_address == WRITER_ADDRESS


@mark_sync_test
def test_reuses_connection(opener):
    pool = _simple_pool(opener)
    cx1 = pool.acquire(READ_ACCESS, 30, "test_db", None, None, None)
    pool.release(cx1)
    cx2 = pool.acquire(READ_ACCESS, 30, "test_db", None, None, None)
    assert cx1 is cx2


@pytest.mark.parametrize("break_on_close", (True, False))
@mark_sync_test
def test_closes_stale_connections(opener, break_on_close):
    def break_connection():
        pool.deactivate(cx1.unresolved_address)

        if cx_close_mock_side_effect:
            res = cx_close_mock_side_effect()
            if inspect.isawaitable(res):
                return res

    pool = _simple_pool(opener)
    cx1 = pool.acquire(READ_ACCESS, 30, "test_db", None, None, None)
    pool.release(cx1)
    assert cx1 in pool.connections[cx1.unresolved_address]
    # simulate connection going stale (e.g. exceeding idle timeout) and then
    # breaking when the pool tries to close the connection
    cx1.stale.return_value = True
    cx_close_mock = cx1.close
    if break_on_close:
        cx_close_mock_side_effect = cx_close_mock.side_effect
        cx_close_mock.side_effect = break_connection
    cx2 = pool.acquire(READ_ACCESS, 30, "test_db", None, None, None)
    pool.release(cx2)
    if break_on_close:
        cx1.close.assert_called()
    else:
        cx1.close.assert_called_once()
    assert cx2 is not cx1
    assert cx2.unresolved_address == cx1.unresolved_address
    assert cx1 not in pool.connections[cx1.unresolved_address]
    assert cx2 in pool.connections[cx2.unresolved_address]


@mark_sync_test
def test_does_not_close_stale_connections_in_use(opener):
    pool = _simple_pool(opener)
    cx1 = pool.acquire(READ_ACCESS, 30, "test_db", None, None, None)
    assert cx1 in pool.connections[cx1.unresolved_address]
    # simulate connection going stale (e.g. exceeding idle timeout) while being
    # in use
    cx1.stale.return_value = True
    cx2 = pool.acquire(READ_ACCESS, 30, "test_db", None, None, None)
    pool.release(cx2)
    cx1.close.assert_not_called()
    assert cx2 is not cx1
    assert cx2.unresolved_address == cx1.unresolved_address
    assert cx1 in pool.connections[cx1.unresolved_address]
    assert cx2 in pool.connections[cx2.unresolved_address]

    pool.release(cx1)
    # now that cx1 is back in the pool and still stale,
    # it should be closed when trying to acquire the next connection
    cx1.close.assert_not_called()

    cx3 = pool.acquire(READ_ACCESS, 30, "test_db", None, None, None)
    pool.release(cx3)
    cx1.close.assert_called_once()
    assert cx2 is cx3
    assert cx3.unresolved_address == cx1.unresolved_address
    assert cx1 not in pool.connections[cx1.unresolved_address]
    assert cx3 in pool.connections[cx2.unresolved_address]


@mark_sync_test
def test_release_resets_connections(opener):
    pool = _simple_pool(opener)
    cx1 = pool.acquire(READ_ACCESS, 30, "test_db", None, None, None)
    cx1.is_reset_mock.return_value = False
    cx1.is_reset_mock.reset_mock()
    pool.release(cx1)
    cx1.is_reset_mock.assert_called_once()
    cx1.reset.assert_called_once()


@mark_sync_test
def test_release_does_not_resets_closed_connections(opener):
    pool = _simple_pool(opener)
    cx1 = pool.acquire(READ_ACCESS, 30, "test_db", None, None, None)
    cx1.closed.return_value = True
    cx1.closed.reset_mock()
    cx1.is_reset_mock.reset_mock()
    pool.release(cx1)
    cx1.closed.assert_called_once()
    cx1.is_reset_mock.assert_not_called()
    cx1.reset.assert_not_called()


@mark_sync_test
def test_release_does_not_resets_defunct_connections(opener):
    pool = _simple_pool(opener)
    cx1 = pool.acquire(READ_ACCESS, 30, "test_db", None, None, None)
    cx1.defunct.return_value = True
    cx1.defunct.reset_mock()
    cx1.is_reset_mock.reset_mock()
    pool.release(cx1)
    cx1.defunct.assert_called_once()
    cx1.is_reset_mock.assert_not_called()
    cx1.reset.assert_not_called()


@pytest.mark.parametrize("liveness_timeout", (0, 1, 2))
@mark_sync_test
def test_acquire_performs_no_liveness_check_on_fresh_connection(
    opener, liveness_timeout
):
    pool = _simple_pool(opener)
    cx1 = pool._acquire(READER_ADDRESS, None, Deadline(30),
                              liveness_timeout)
    assert cx1.unresolved_address == READER_ADDRESS
    cx1.reset.assert_not_called()


@pytest.mark.parametrize("liveness_timeout", (0, 1, 2))
@mark_sync_test
def test_acquire_performs_liveness_check_on_existing_connection(
    opener, liveness_timeout
):
    pool = _simple_pool(opener)
    # populate the pool with a connection
    cx1 = pool._acquire(READER_ADDRESS, None, Deadline(30),
                              liveness_timeout)

    # make sure we assume the right state
    assert cx1.unresolved_address == READER_ADDRESS
    cx1.is_idle_for.assert_not_called()
    cx1.reset.assert_not_called()

    cx1.is_idle_for.return_value = True

    # release the connection
    pool.release(cx1)
    cx1.reset.assert_not_called()

    # then acquire it again and assert the liveness check was performed
    cx2 = pool._acquire(READER_ADDRESS, None, Deadline(30),
                              liveness_timeout)
    assert cx1 is cx2
    cx1.is_idle_for.assert_called_once_with(liveness_timeout)
    cx2.reset.assert_called_once()


@pytest.mark.parametrize("liveness_error",
                         (OSError, ServiceUnavailable, SessionExpired))
@mark_sync_test
def test_acquire_creates_connection_on_failed_liveness_check(
    opener, liveness_error
):
    def liveness_side_effect(*args, **kwargs):
        raise liveness_error("liveness check failed")

    liveness_timeout = 1
    pool = _simple_pool(opener)
    # populate the pool with a connection
    cx1 = pool._acquire(READER_ADDRESS, None, Deadline(30),
                              liveness_timeout)

    # make sure we assume the right state
    assert cx1.unresolved_address == READER_ADDRESS
    cx1.is_idle_for.assert_not_called()
    cx1.reset.assert_not_called()

    cx1.is_idle_for.return_value = True
    # simulate cx1 failing liveness check
    cx1.reset.side_effect = liveness_side_effect

    # release the connection
    pool.release(cx1)
    cx1.reset.assert_not_called()

    # then acquire it again and assert the liveness check was performed
    cx2 = pool._acquire(READER_ADDRESS, None, Deadline(30),
                              liveness_timeout)
    assert cx1 is not cx2
    assert cx1.unresolved_address == cx2.unresolved_address
    cx1.is_idle_for.assert_called_once_with(liveness_timeout)
    cx2.reset.assert_not_called()
    assert cx1 not in pool.connections[cx1.unresolved_address]
    assert cx2 in pool.connections[cx1.unresolved_address]


@pytest.mark.parametrize("liveness_error",
                         (OSError, ServiceUnavailable, SessionExpired))
@mark_sync_test
def test_acquire_returns_other_connection_on_failed_liveness_check(
    opener, liveness_error
):
    def liveness_side_effect(*args, **kwargs):
        raise liveness_error("liveness check failed")

    liveness_timeout = 1
    pool = _simple_pool(opener)
    # populate the pool with a connection
    cx1 = pool._acquire(READER_ADDRESS, None, Deadline(30),
                              liveness_timeout)
    cx2 = pool._acquire(READER_ADDRESS, None, Deadline(30),
                              liveness_timeout)

    # make sure we assume the right state
    assert cx1.unresolved_address == READER_ADDRESS
    assert cx2.unresolved_address == READER_ADDRESS
    assert cx1 is not cx2
    cx1.is_idle_for.assert_not_called()
    cx2.is_idle_for.assert_not_called()
    cx1.reset.assert_not_called()

    cx1.is_idle_for.return_value = True
    cx2.is_idle_for.return_value = True
    # simulate cx1 failing liveness check
    cx1.reset.side_effect = liveness_side_effect

    # release the connection
    pool.release(cx1)
    pool.release(cx2)
    cx1.reset.assert_not_called()
    cx2.reset.assert_not_called()

    # then acquire it again and assert the liveness check was performed
    cx3 = pool._acquire(READER_ADDRESS, None, Deadline(30),
                              liveness_timeout)
    assert cx3 is cx2
    cx1.is_idle_for.assert_called_once_with(liveness_timeout)
    cx1.reset.assert_called_once()
    cx3.is_idle_for.assert_called_once_with(liveness_timeout)
    cx3.reset.assert_called_once()
    assert cx1 not in pool.connections[cx1.unresolved_address]
    assert cx3 in pool.connections[cx1.unresolved_address]


@mark_sync_test
def test_multiple_broken_connections_on_close(opener, mocker):
    def mock_connection_breaks_on_close(cx):
        def close_side_effect():
            cx.closed.return_value = True
            cx.defunct.return_value = True
            pool.deactivate(READER_ADDRESS)

        cx.attach_mock(mocker.MagicMock(side_effect=close_side_effect),
                       "close")

    # create pool with 2 idle connections
    pool = _simple_pool(opener)
    cx1 = pool.acquire(READ_ACCESS, 30, "test_db", None, None, None)
    cx2 = pool.acquire(READ_ACCESS, 30, "test_db", None, None, None)
    pool.release(cx1)
    pool.release(cx2)

    # both will loose connection
    mock_connection_breaks_on_close(cx1)
    mock_connection_breaks_on_close(cx2)

    # force pool to close cx1, which will make it realize that the server is
    # unreachable
    cx1.stale.return_value = True

    cx3 = pool.acquire(READ_ACCESS, 30, "test_db", None, None, None)

    assert cx3 is not cx1
    assert cx3 is not cx2


@mark_sync_test
def test_failing_opener_leaves_connections_in_use_alone(opener):
    pool = _simple_pool(opener)
    cx1 = pool.acquire(READ_ACCESS, 30, "test_db", None, None, None)

    opener.side_effect = ServiceUnavailable("Server overloaded")
    with pytest.raises((ServiceUnavailable, SessionExpired)):
        pool.acquire(READ_ACCESS, 30, "test_db", None, None, None)
    assert not cx1.closed()


@mark_sync_test
def test__acquire_new_later_with_room(opener):
    config = _pool_config()
    config.max_connection_pool_size = 1
    pool = Neo4jPool(
        opener, config, WorkspaceConfig(), ROUTER1_ADDRESS
    )
    assert pool.connections_reservations[READER_ADDRESS] == 0
    creator = pool._acquire_new_later(READER_ADDRESS, None, Deadline(1))
    assert pool.connections_reservations[READER_ADDRESS] == 1
    assert callable(creator)
    if Util.is_async_code:
        assert inspect.iscoroutinefunction(creator)


@mark_sync_test
def test__acquire_new_later_without_room(opener):
    config = _pool_config()
    config.max_connection_pool_size = 1
    pool = Neo4jPool(
        opener, config, WorkspaceConfig(), ROUTER1_ADDRESS
    )
    _ = pool.acquire(READ_ACCESS, 30, "test_db", None, None, None)
    # pool is full now
    assert pool.connections_reservations[READER_ADDRESS] == 0
    creator = pool._acquire_new_later(READER_ADDRESS, None, Deadline(1))
    assert pool.connections_reservations[READER_ADDRESS] == 0
    assert creator is None


@mark_sync_test
def test_passes_pool_config_to_connection(mocker):
    bolt_mock = mocker.patch.object(Bolt, "open", autospec=True)

    pool_config = PoolConfig()
    workspace_config = WorkspaceConfig()
    pool = Neo4jPool.open(
        mocker.Mock, auth=("a", "b"), pool_config=pool_config, workspace_config=workspace_config
    )

    _ = pool._acquire(
        mocker.Mock, Deadline.from_timeout_or_deadline(30), None
    )

    bolt_mock.assert_called_once()
    assert bolt_mock.call_args.kwargs["pool_config"] is pool_config



@pytest.mark.parametrize("error", (
    ServiceUnavailable(),
    Neo4jError.hydrate("message", "Neo.ClientError.Statement.EntityNotFound"),
    Neo4jError.hydrate("message",
                       "Neo.ClientError.Security.AuthorizationExpired"),
))
@mark_sync_test
def test_discovery_is_retried(routing_failure_opener, error):
    opener = routing_failure_opener([
        None,  # first call to router for seeding the RT with more routers
        error,  # will be retried
    ])
    pool = Neo4jPool(
        opener, _pool_config(), WorkspaceConfig(),
        ResolvedAddress(("1.2.3.1", 9999), host_name="host")
    )
    cx1 = pool.acquire(READ_ACCESS, 30, "test_db", None, None, None)
    pool.release(cx1)
    pool.routing_tables.get("test_db").ttl = 0

    cx2 = pool.acquire(READ_ACCESS, 30, "test_db", None, None, None)
    pool.release(cx2)
    assert pool.routing_tables.get("test_db")

    assert cx1 is cx2

    # initial router
    # reader
    # failed router
    # successful router
    # same reader again
    assert len(opener.connections) == 4


@pytest.mark.parametrize("error", map(
    lambda args: Neo4jError.hydrate(*args), (
        ("message", "Neo.ClientError.Database.DatabaseNotFound"),
        ("message", "Neo.ClientError.Transaction.InvalidBookmark"),
        ("message", "Neo.ClientError.Transaction.InvalidBookmarkMixture"),
        ("message", "Neo.ClientError.Statement.TypeError"),
        ("message", "Neo.ClientError.Statement.ArgumentError"),
        ("message", "Neo.ClientError.Request.Invalid"),
        ("message", "Neo.ClientError.Security.AuthenticationRateLimit"),
        ("message", "Neo.ClientError.Security.CredentialsExpired"),
        ("message", "Neo.ClientError.Security.Forbidden"),
        ("message", "Neo.ClientError.Security.TokenExpired"),
        ("message", "Neo.ClientError.Security.Unauthorized"),
        ("message", "Neo.ClientError.Security.MadeUpError"),
    )
))
@mark_sync_test
def test_fast_failing_discovery(routing_failure_opener, error):
    opener = routing_failure_opener([
        None,  # first call to router for seeding the RT with more routers
        error,  # will be retried
    ])
    pool = Neo4jPool(
        opener, _pool_config(), WorkspaceConfig(),
        ResolvedAddress(("1.2.3.1", 9999), host_name="host")
    )
    cx1 = pool.acquire(READ_ACCESS, 30, "test_db", None, None, None)
    pool.release(cx1)
    pool.routing_tables.get("test_db").ttl = 0

    with pytest.raises(error.__class__) as exc:
        pool.acquire(READ_ACCESS, 30, "test_db", None, None, None)

    assert exc.value is error

    # initial router
    # reader
    # failed router
    assert len(opener.connections) == 3



@pytest.mark.parametrize(
    ("error", "marks_unauthenticated", "fetches_new"),
    (
        (Neo4jError.hydrate("message", args[0]), *args[1:])
        for args in (
            ("Neo.ClientError.Database.DatabaseNotFound", False, False),
            ("Neo.ClientError.Statement.TypeError", False, False),
            ("Neo.ClientError.Statement.ArgumentError", False, False),
            ("Neo.ClientError.Request.Invalid", False, False),
            ("Neo.ClientError.Security.AuthenticationRateLimit", False, False),
            ("Neo.ClientError.Security.CredentialsExpired", False, False),
            ("Neo.ClientError.Security.Forbidden", False, False),
            ("Neo.ClientError.Security.Unauthorized", False, False),
            ("Neo.ClientError.Security.MadeUpError", False, False),
            ("Neo.ClientError.Security.TokenExpired", False, True),
            ("Neo.ClientError.Security.AuthorizationExpired", True, False),
        )
    )
)
@mark_sync_test
def test_connection_error_callback(
    opener, error, marks_unauthenticated, fetches_new, mocker
):
    config = _pool_config()
    auth_manager = AuthManagers.static(("user", "auth"))
    on_auth_expired_mock = mocker.patch.object(auth_manager, "on_auth_expired",
                                               autospec=True)
    config.auth = auth_manager
    pool = Neo4jPool(
        opener, config, WorkspaceConfig(), ROUTER1_ADDRESS
    )
    cxs_read = [
        pool.acquire(READ_ACCESS, 30, "test_db", None, None, None)
        for _ in range(5)
    ]
    cxs_write = [
        pool.acquire(WRITE_ACCESS, 30, "test_db", None, None, None)
        for _ in range(5)
    ]

    on_auth_expired_mock.assert_not_called()
    for cx in cxs_read + cxs_write:
        cx.mark_unauthenticated.assert_not_called()

    pool.on_neo4j_error(error, cxs_read[0])

    if fetches_new:
        cxs_read[0].auth_manager.on_auth_expired.assert_called_once()
    else:
        on_auth_expired_mock.assert_not_called()
        for cx in cxs_read:
            cx.auth_manager.on_auth_expired.assert_not_called()

    for cx in cxs_read:
        if marks_unauthenticated:
            cx.mark_unauthenticated.assert_called_once()
        else:
            cx.mark_unauthenticated.assert_not_called()
    for cx in cxs_write:
        cx.mark_unauthenticated.assert_not_called()<|MERGE_RESOLUTION|>--- conflicted
+++ resolved
@@ -77,12 +77,8 @@
             connection = fake_connection_generator()
             connection.unresolved_address = addr
             connection.timeout = timeout
-<<<<<<< HEAD
             connection.auth = auth
-            route_mock = mocker.Mock()
-=======
             route_mock = mocker.MagicMock()
->>>>>>> 721a0f25
 
             route_mock.side_effect = routing_side_effect
             connection.attach_mock(route_mock, "route")
@@ -498,11 +494,11 @@
     pool_config = PoolConfig()
     workspace_config = WorkspaceConfig()
     pool = Neo4jPool.open(
-        mocker.Mock, auth=("a", "b"), pool_config=pool_config, workspace_config=workspace_config
+        mocker.Mock, pool_config=pool_config, workspace_config=workspace_config
     )
 
     _ = pool._acquire(
-        mocker.Mock, Deadline.from_timeout_or_deadline(30), None
+        mocker.Mock, None, Deadline.from_timeout_or_deadline(30), None
     )
 
     bolt_mock.assert_called_once()
