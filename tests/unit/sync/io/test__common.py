--- conflicted
+++ resolved
@@ -41,18 +41,6 @@
         bytes((0, 1, 5))
     ),
 ))
-<<<<<<< HEAD
-def test_async_outbox_chunking(chunk_size, data, result):
-    outbox = Outbox(max_chunk_size=chunk_size)
-    assert bytes(outbox.chunked_data()) == b""
-    for d in data:
-        outbox.write(d)
-    assert bytes(outbox.chunked_data()) == result
-    # make sure this works multiple times
-    assert bytes(outbox.chunked_data()) == result
-    outbox.clear()
-    assert bytes(outbox.chunked_data()) == b""
-=======
 @mark_sync_test
 def test_async_outbox_chunking(chunk_size, data, result, mocker):
     buffer = PackableBuffer()
@@ -69,5 +57,4 @@
     socket_mock.sendall.assert_called_once_with(result + b"\x00\x00")
 
     assert not outbox.flush()
-    socket_mock.sendall.assert_called_once()
->>>>>>> d1323c94
+    socket_mock.sendall.assert_called_once()