--- conflicted
+++ resolved
@@ -36,20 +36,12 @@
     DataHydrator,
     Node,
     Relationship,
-<<<<<<< HEAD
 )
 from neo4j.exceptions import ResultNotSingleError
 from neo4j.graph import (
     EntitySetView,
     Graph,
 )
-=======
-)
-from neo4j.exceptions import (
-    ResultConsumedError,
-    ResultNotSingleError,
-)
->>>>>>> c71b9381
 from neo4j.packstream import Structure
 
 from ...._async_compat import mark_sync_test
@@ -584,7 +576,6 @@
         assert record.data.called_once_with("hello", "world")
 
 
-<<<<<<< HEAD
 @pytest.mark.parametrize("records", (
     Records(["n"], []),
     Records(["n"], [[42], [69], [420], [1337]]),
@@ -615,7 +606,7 @@
     result._run("CYPHER", {}, None, None, "r", None)
     graph = result.graph()
     assert isinstance(graph, Graph)
-    if records.fields == ["n"]:
+    if records.fields == ("n",):
         assert len(graph.relationships) == 0
         assert len(graph.nodes) == 0
     else:
@@ -671,7 +662,8 @@
             assert rel.type == "KNOWS"
             assert set(rel.keys()) == {"since"}
             assert rel["since"] == 1999
-=======
+
+
 @pytest.mark.parametrize(
     ("keys", "values", "types", "instances"),
     (
@@ -880,5 +872,4 @@
     assert df.dtypes.to_list() == expected_types
 
     expected_df = pd.DataFrame(expected_rows, columns=expected_columns)
-    assert df.equals(expected_df)
->>>>>>> c71b9381
+    assert df.equals(expected_df)