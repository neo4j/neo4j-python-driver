--- conflicted
+++ resolved
@@ -81,84 +81,14 @@
     mocker, initial_bookmarks: t.Optional[t.List[str]], supplier_async: bool
 ) -> None:
     extra_bookmarks = ["foo:bm1", "bar:bm2", "foo:bm1"]
-<<<<<<< HEAD
-    initial_bookmarks: t.Dict[str, t.List[str]] = {
-        "db1": ["db1:bm1", "db1:bm1"],
-        "db2": [],
-        "db3": ["db3:bm1", "db3:bm2"],
-        "db4": ["db4:bm4"]
-    }
     mock_cls = mocker.MagicMock if supplier_async else mocker.Mock
-=======
-    mock_cls = mocker.Mock if supplier_async else mocker.Mock
->>>>>>> d3b736a9
     supplier = mock_cls(
         return_value=Bookmarks.from_raw_values(extra_bookmarks)
     )
     bmm = bookmark_manager(initial_bookmarks=initial_bookmarks,
                            bookmarks_supplier=supplier)
 
-<<<<<<< HEAD
-    assert set(bmm.get_bookmarks(db)) == {
-        *extra_bookmarks, *initial_bookmarks.get(db, [])
-    }
-    if supplier_async:
-        supplier.assert_called_once_with(db)
-    else:
-        supplier.assert_called_once_with(db)
-
-
-@pytest.mark.parametrize("with_initial_bookmarks", (True, False))
-@mark_sync_test
-def test_return_all_bookmarks(with_initial_bookmarks) -> None:
-    initial_bookmarks: t.Dict[str, t.List[str]] = {
-        "db1": ["db1:bm1", "db1:bm1"],
-        "db2": [],
-        "db3": ["db3:bm1", "db3:bm2"],
-        "db4": ["db4:bm4"],
-        "db5": ["db3:bm1"]
-    }
-    bmm = bookmark_manager(
-        initial_bookmarks=initial_bookmarks if with_initial_bookmarks else None
-    )
-
-    all_bookmarks = bmm.get_all_bookmarks()
-
-    if with_initial_bookmarks:
-        assert all_bookmarks == set(
-            itertools.chain.from_iterable(initial_bookmarks.values())
-        )
-    else:
-        assert all_bookmarks == set()
-
-
-@pytest.mark.parametrize("with_initial_bookmarks", (True, False))
-@pytest.mark.parametrize("supplier_async", supplier_async_options)
-@mark_sync_test
-def test_return_enriched_bookmarks_list_with_supplied_bookmarks(
-    with_initial_bookmarks, supplier_async, mocker
-) -> None:
-    initial_bookmarks: t.Dict[str, t.List[str]] = {
-        "db1": ["db1:bm1", "db1:bm1"],
-        "db2": [],
-        "db3": ["db3:bm1", "db3:bm2"],
-        "db4": ["db4:bm4"],
-    }
-    extra_bookmarks = ["foo:bm1", "bar:bm2", "db3:bm1", "foo:bm1"]
-    mock_cls = mocker.MagicMock if supplier_async else mocker.Mock
-    supplier = mock_cls(
-        return_value=Bookmarks.from_raw_values(extra_bookmarks)
-    )
-    bmm = bookmark_manager(
-        initial_bookmarks=(initial_bookmarks
-                           if with_initial_bookmarks else None),
-        bookmarks_supplier=supplier
-    )
-
-    all_bookmarks = bmm.get_all_bookmarks()
-=======
     received_bookmarks = bmm.get_bookmarks()
->>>>>>> d3b736a9
 
     expected_bookmarks = {*extra_bookmarks, *(initial_bookmarks or [])}
     assert sorted(list(received_bookmarks)) == sorted(list(expected_bookmarks))
@@ -195,19 +125,11 @@
 def test_notify_on_new_bookmarks(
     with_initial_bookmarks, consumer_async, mocker
 ) -> None:
-<<<<<<< HEAD
-    initial_bookmarks: t.Dict[str, t.List[str]] = {
-        "db1": ["db1:bm1", "db1:bm1", "db1:bm2"],
-        "db2": ["db2:bm1"],
-    }
-    mock_cls = mocker.MagicMock if consumer_async else mocker.Mock
-=======
     if with_initial_bookmarks:
         initial_bookmarks = ["db1:bm1", "db1:bm1", "db1:bm2", "db2:bm1"]
     else:
         initial_bookmarks = None
-    mock_cls = mocker.Mock if consumer_async else mocker.Mock
->>>>>>> d3b736a9
+    mock_cls = mocker.MagicMock if consumer_async else mocker.Mock
     consumer = mock_cls()
     bmm = bookmark_manager(
         initial_bookmarks=initial_bookmarks,
@@ -238,18 +160,11 @@
 def test_does_not_notify_on_empty_new_bookmark_set(
     with_initial_bookmarks, consumer_async, mocker
 ) -> None:
-<<<<<<< HEAD
-    initial_bookmarks: t.Dict[str, t.List[str]] = {
-        "db1": ["db1:bm1", "db1:bm2"]
-    }
-    mock_cls = mocker.MagicMock if consumer_async else mocker.Mock
-=======
     if with_initial_bookmarks:
         initial_bookmarks = ["db1:bm1", "db1:bm2"]
     else:
         initial_bookmarks = None
-    mock_cls = mocker.Mock if consumer_async else mocker.Mock
->>>>>>> d3b736a9
+    mock_cls = mocker.MagicMock if consumer_async else mocker.Mock
     consumer = mock_cls()
     bmm = bookmark_manager(
         initial_bookmarks=initial_bookmarks,
