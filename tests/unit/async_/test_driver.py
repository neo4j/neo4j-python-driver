# Copyright (c) "Neo4j"
# Neo4j Sweden AB [https://neo4j.com]
#
# This file is part of Neo4j.
#
# Licensed under the Apache License, Version 2.0 (the "License");
# you may not use this file except in compliance with the License.
# You may obtain a copy of the License at
#
#     https://www.apache.org/licenses/LICENSE-2.0
#
# Unless required by applicable law or agreed to in writing, software
# distributed under the License is distributed on an "AS IS" BASIS,
# WITHOUT WARRANTIES OR CONDITIONS OF ANY KIND, either express or implied.
# See the License for the specific language governing permissions and
# limitations under the License.


from __future__ import annotations

import ssl
import typing as t
from contextlib import contextmanager

import pytest
import typing_extensions as te

import neo4j
from neo4j import (
    AsyncBoltDriver,
    AsyncGraphDatabase,
    AsyncNeo4jDriver,
    AsyncResult,
    ExperimentalWarning,
    NotificationFilter,
    TRUST_ALL_CERTIFICATES,
    TRUST_SYSTEM_CA_SIGNED_CERTIFICATES,
    TrustAll,
    TrustCustomCAs,
    TrustSystemCAs,
)
<<<<<<< HEAD
from neo4j._async.io import (
    AsyncBoltPool,
    AsyncNeo4jPool,
)
from neo4j._conf import PoolConfig
=======
from neo4j._async.driver import _work
>>>>>>> d3b736a9
from neo4j.api import (
    AsyncBookmarkManager,
    BookmarkManager,
    READ_ACCESS,
    WRITE_ACCESS,
)
from neo4j.exceptions import ConfigurationError

from ..._async_compat import (
    AsyncTestDecorators,
    mark_async_test,
)


@contextmanager
def assert_warns_execute_query_experimental():
    with pytest.warns(
        ExperimentalWarning,
        match=r"^Driver\.execute_query is experimental\."
    ):
        yield


@contextmanager
def assert_warns_execute_query_bmm_experimental():
    with pytest.warns(
        ExperimentalWarning,
        match=r"^Driver\.query_bookmark_manager is experimental\."
    ):
        yield



@pytest.mark.parametrize("protocol", ("bolt://", "bolt+s://", "bolt+ssc://"))
@pytest.mark.parametrize("host", ("localhost", "127.0.0.1",
                                  "[::1]", "[0:0:0:0:0:0:0:1]"))
@pytest.mark.parametrize("port", (":1234", "", ":7687"))
@pytest.mark.parametrize("params", ("", "?routing_context=test"))
@pytest.mark.parametrize("auth_token", (("test", "test"), None))
@mark_async_test
async def test_direct_driver_constructor(protocol, host, port, params, auth_token):
    uri = protocol + host + port + params
    if params:
        with pytest.warns(DeprecationWarning, match="routing context"):
            driver = AsyncGraphDatabase.driver(uri, auth=auth_token)
    else:
        driver = AsyncGraphDatabase.driver(uri, auth=auth_token)
    assert isinstance(driver, AsyncBoltDriver)
    await driver.close()


@pytest.mark.parametrize("protocol",
                         ("neo4j://", "neo4j+s://", "neo4j+ssc://"))
@pytest.mark.parametrize("host", ("localhost", "127.0.0.1",
                                  "[::1]", "[0:0:0:0:0:0:0:1]"))
@pytest.mark.parametrize("port", (":1234", "", ":7687"))
@pytest.mark.parametrize("params", ("", "?routing_context=test"))
@pytest.mark.parametrize("auth_token", (("test", "test"), None))
@mark_async_test
async def test_routing_driver_constructor(protocol, host, port, params, auth_token):
    uri = protocol + host + port + params
    driver = AsyncGraphDatabase.driver(uri, auth=auth_token)
    assert isinstance(driver, AsyncNeo4jDriver)
    await driver.close()


@pytest.mark.parametrize("test_uri", (
    "bolt+ssc://127.0.0.1:9001",
    "bolt+s://127.0.0.1:9001",
    "bolt://127.0.0.1:9001",
    "neo4j+ssc://127.0.0.1:9001",
    "neo4j+s://127.0.0.1:9001",
    "neo4j://127.0.0.1:9001",
))
@pytest.mark.parametrize(
    ("test_config", "expected_failure", "expected_failure_message"),
    (
        ({"encrypted": False}, ConfigurationError, "The config settings"),
        ({"encrypted": True}, ConfigurationError, "The config settings"),
        (
            {"encrypted": True, "trust": TRUST_ALL_CERTIFICATES},
            ConfigurationError, "The config settings"
        ),
        (
            {"trust": TRUST_ALL_CERTIFICATES},
            ConfigurationError, "The config settings"
        ),
        (
            {"trust": TRUST_SYSTEM_CA_SIGNED_CERTIFICATES},
            ConfigurationError, "The config settings"
        ),
        (
            {"encrypted": True, "trusted_certificates": TrustAll()},
            ConfigurationError, "The config settings"
        ),
        (
            {"trusted_certificates": TrustAll()},
            ConfigurationError, "The config settings"
        ),
        (
            {"trusted_certificates": TrustSystemCAs()},
            ConfigurationError, "The config settings"
        ),
        (
            {"trusted_certificates": TrustCustomCAs("foo", "bar")},
            ConfigurationError, "The config settings"
        ),
        (
            {"ssl_context": None},
            ConfigurationError, "The config settings"
        ),
        (
            {"ssl_context": ssl.SSLContext(ssl.PROTOCOL_TLS_CLIENT)},
            ConfigurationError, "The config settings"
        ),
    )
)
@mark_async_test
async def test_driver_config_error(
    test_uri, test_config, expected_failure, expected_failure_message
):
    def driver_builder():
        if "trust" in test_config:
            with pytest.warns(DeprecationWarning, match="trust"):
                return AsyncGraphDatabase.driver(test_uri, **test_config)
        else:
            return AsyncGraphDatabase.driver(test_uri, **test_config)

    if "+" in test_uri:
        # `+s` and `+ssc` are short hand syntax for not having to configure the
        # encryption behavior of the driver. Specifying both is invalid.
        with pytest.raises(expected_failure, match=expected_failure_message):
            driver_builder()
    else:
        driver = driver_builder()
        await driver.close()


@pytest.mark.parametrize("test_uri", (
    "http://localhost:9001",
    "ftp://localhost:9001",
    "x://localhost:9001",
))
def test_invalid_protocol(test_uri):
    with pytest.raises(ConfigurationError, match="scheme"):
        AsyncGraphDatabase.driver(test_uri)


@pytest.mark.parametrize(
    ("test_config", "expected_failure", "expected_failure_message"),
    (
        ({"trust": 1}, ConfigurationError, "The config setting `trust`"),
        ({"trust": True}, ConfigurationError, "The config setting `trust`"),
        ({"trust": None}, ConfigurationError, "The config setting `trust`"),
    )
)
def test_driver_trust_config_error(
    test_config, expected_failure, expected_failure_message
):
    with pytest.raises(expected_failure, match=expected_failure_message):
        AsyncGraphDatabase.driver("bolt://127.0.0.1:9001", **test_config)


@pytest.mark.parametrize("uri", (
    "bolt://127.0.0.1:9000",
    "neo4j://127.0.0.1:9000",
))
@mark_async_test
async def test_driver_opens_write_session_by_default(uri, fake_pool, mocker):
    driver = AsyncGraphDatabase.driver(uri)
    # we set a specific db, because else the driver would try to fetch a RT
    # to get hold of the actual home database (which won't work in this
    # unittest)
    driver._pool = fake_pool
    async with driver.session(database="foobar") as session:
        mocker.patch("neo4j._async.work.session.AsyncTransaction",
                     autospec=True)
        tx = await session.begin_transaction()
    fake_pool.acquire.assert_awaited_once_with(
        access_mode=WRITE_ACCESS,
        timeout=mocker.ANY,
        database=mocker.ANY,
        bookmarks=mocker.ANY,
        liveness_check_timeout=mocker.ANY
    )
    tx._begin.assert_awaited_once_with(
        mocker.ANY,
        mocker.ANY,
        mocker.ANY,
        WRITE_ACCESS,
        mocker.ANY,
        mocker.ANY,
        mocker.ANY
    )

    await driver.close()


@pytest.mark.parametrize("uri", (
    "bolt://127.0.0.1:9000",
    "neo4j://127.0.0.1:9000",
))
@mark_async_test
async def test_verify_connectivity(uri, mocker):
    driver = AsyncGraphDatabase.driver(uri)
    pool_mock = mocker.patch.object(driver, "_pool", autospec=True)

    try:
        ret = await driver.verify_connectivity()
    finally:
        await driver.close()

    assert ret is None
    pool_mock.acquire.assert_awaited_once()
    assert pool_mock.acquire.call_args.kwargs["liveness_check_timeout"] == 0
    pool_mock.release.assert_awaited_once()


@pytest.mark.parametrize("uri", (
    "bolt://127.0.0.1:9000",
    "neo4j://127.0.0.1:9000",
))
@pytest.mark.parametrize("kwargs", (
    {"default_access_mode": WRITE_ACCESS},
    {"default_access_mode": READ_ACCESS},
    {"fetch_size": 69},
))
@mark_async_test
async def test_verify_connectivity_parameters_are_deprecated(
    uri, kwargs, mocker
):
    driver = AsyncGraphDatabase.driver(uri)
    mocker.patch.object(driver, "_pool", autospec=True)

    try:
        with pytest.warns(ExperimentalWarning, match="configuration"):
            await driver.verify_connectivity(**kwargs)
    finally:
        await driver.close()


@pytest.mark.parametrize("uri", (
    "bolt://127.0.0.1:9000",
    "neo4j://127.0.0.1:9000",
))
@pytest.mark.parametrize("kwargs", (
    {"default_access_mode": WRITE_ACCESS},
    {"default_access_mode": READ_ACCESS},
    {"fetch_size": 69},
))
@mark_async_test
async def test_get_server_info_parameters_are_experimental(
    uri, kwargs, mocker
):
    driver = AsyncGraphDatabase.driver(uri)
    mocker.patch.object(driver, "_pool", autospec=True)

    try:
        with pytest.warns(ExperimentalWarning, match="configuration"):
            await driver.get_server_info(**kwargs)
    finally:
        await driver.close()


@mark_async_test
async def test_with_builtin_bookmark_manager(mocker) -> None:
    with pytest.warns(ExperimentalWarning, match="bookmark manager"):
        bmm = AsyncGraphDatabase.bookmark_manager()
    # could be one line, but want to make sure the type checker assigns
    # bmm whatever type AsyncGraphDatabase.bookmark_manager() returns
    session_cls_mock = mocker.patch("neo4j._async.driver.AsyncSession",
                                    autospec=True)
    driver = AsyncGraphDatabase.driver("bolt://localhost")
    async with driver as driver:
        with pytest.warns(ExperimentalWarning, match="bookmark_manager"):
            _ = driver.session(bookmark_manager=bmm)
        session_cls_mock.assert_called_once()
        assert session_cls_mock.call_args[0][1].bookmark_manager is bmm


@AsyncTestDecorators.mark_async_only_test
async def test_with_custom_inherited_async_bookmark_manager(mocker) -> None:
    class BMM(AsyncBookmarkManager):
        async def update_bookmarks(
            self, previous_bookmarks: t.Iterable[str],
            new_bookmarks: t.Iterable[str]
        ) -> None:
            ...

        async def get_bookmarks(self) -> t.Collection[str]:
            return []

        async def forget(self, databases: t.Iterable[str]) -> None:
            ...

    bmm = BMM()
    # could be one line, but want to make sure the type checker assigns
    # bmm whatever type AsyncGraphDatabase.bookmark_manager() returns
    session_cls_mock = mocker.patch("neo4j._async.driver.AsyncSession",
                                    autospec=True)
    driver = AsyncGraphDatabase.driver("bolt://localhost")
    async with driver as driver:
        with pytest.warns(ExperimentalWarning, match="bookmark_manager"):
            _ = driver.session(bookmark_manager=bmm)
        session_cls_mock.assert_called_once()
        assert session_cls_mock.call_args[0][1].bookmark_manager is bmm


@mark_async_test
async def test_with_custom_inherited_sync_bookmark_manager(mocker) -> None:
    class BMM(BookmarkManager):
        def update_bookmarks(
            self, previous_bookmarks: t.Iterable[str],
            new_bookmarks: t.Iterable[str]
        ) -> None:
            ...

        def get_bookmarks(self) -> t.Collection[str]:
            return []

        def forget(self, databases: t.Iterable[str]) -> None:
            ...

    bmm = BMM()
    # could be one line, but want to make sure the type checker assigns
    # bmm whatever type AsyncGraphDatabase.bookmark_manager() returns
    session_cls_mock = mocker.patch("neo4j._async.driver.AsyncSession",
                                    autospec=True)
    driver = AsyncGraphDatabase.driver("bolt://localhost")
    async with driver as driver:
        with pytest.warns(ExperimentalWarning, match="bookmark_manager"):
            _ = driver.session(bookmark_manager=bmm)
        session_cls_mock.assert_called_once()
        assert session_cls_mock.call_args[0][1].bookmark_manager is bmm


@AsyncTestDecorators.mark_async_only_test
async def test_with_custom_ducktype_async_bookmark_manager(mocker) -> None:
    class BMM:
        async def update_bookmarks(
            self, previous_bookmarks: t.Iterable[str],
            new_bookmarks: t.Iterable[str]
        ) -> None:
            ...

        async def get_bookmarks(self) -> t.Collection[str]:
            return []

        async def forget(self, databases: t.Iterable[str]) -> None:
            ...

    bmm = BMM()
    # could be one line, but want to make sure the type checker assigns
    # bmm whatever type AsyncGraphDatabase.bookmark_manager() returns
    session_cls_mock = mocker.patch("neo4j._async.driver.AsyncSession",
                                    autospec=True)
    driver = AsyncGraphDatabase.driver("bolt://localhost")
    async with driver as driver:
        with pytest.warns(ExperimentalWarning, match="bookmark_manager"):
            _ = driver.session(bookmark_manager=bmm)
        session_cls_mock.assert_called_once()
        assert session_cls_mock.call_args[0][1].bookmark_manager is bmm


@mark_async_test
async def test_with_custom_ducktype_sync_bookmark_manager(mocker) -> None:
    class BMM:
        def update_bookmarks(
            self, previous_bookmarks: t.Iterable[str],
            new_bookmarks: t.Iterable[str]
        ) -> None:
            ...

        def get_bookmarks(self) -> t.Collection[str]:
            return []

        def forget(self, databases: t.Iterable[str]) -> None:
            ...

    bmm = BMM()
    # could be one line, but want to make sure the type checker assigns
    # bmm whatever type AsyncGraphDatabase.bookmark_manager() returns
    session_cls_mock = mocker.patch("neo4j._async.driver.AsyncSession",
                                    autospec=True)
    driver = AsyncGraphDatabase.driver("bolt://localhost")
    async with driver as driver:
        with pytest.warns(ExperimentalWarning, match="bookmark_manager"):
            _ = driver.session(bookmark_manager=bmm)
        session_cls_mock.assert_called_once()
        assert session_cls_mock.call_args[0][1].bookmark_manager is bmm


<<<<<<< HEAD
_T_NotificationFilter = t.Union[
    NotificationFilter,
    te.Literal[
        "*.*",
        "WARNING.*",
        "WARNING.DEPRECATION",
        "WARNING.HINT",
        "WARNING.UNRECOGNIZED",
        "WARNING.UNSUPPORTED",
        "WARNING.GENERIC",
        "WARNING.PERFORMANCE",
        "INFORMATION.*",
        "INFORMATION.DEPRECATION",
        "INFORMATION.HINT",
        "INFORMATION.UNRECOGNIZED",
        "INFORMATION.UNSUPPORTED",
        "INFORMATION.GENERIC",
        "INFORMATION.PERFORMANCE",
        "*.DEPRECATION",
        "*.HINT",
        "*.UNRECOGNIZED",
        "*.UNSUPPORTED",
        "*.GENERIC",
        "*.PERFORMANCE",
    ]
]


@pytest.mark.parametrize("filters", (
    ...,
    None,
    NotificationFilter.none(),
    [],
    NotificationFilter.server_default(),
    "*.*",
    NotificationFilter.ALL_ALL,
    ["*.*", "WARNING.*"],
    [NotificationFilter.ALL_ALL, NotificationFilter.WARNING_ALL],
))
@pytest.mark.parametrize("uri", [
    "bolt://localhost:7687",
    "neo4j://localhost:7687",
])
@mark_async_test
async def test_driver_factory_with_notification_filters(
    uri: str,
    mocker,
    fake_pool,
    filters: t.Union[None, _T_NotificationFilter,
                     t.Iterable[_T_NotificationFilter]]
) -> None:
    pool_cls = AsyncNeo4jPool if uri.startswith("neo4j://") else AsyncBoltPool
    open_mock = mocker.patch.object(
        pool_cls, "open",
        return_value=mocker.AsyncMock(spec=pool_cls)
    )
    if pool_cls is AsyncBoltPool:
        open_mock.return_value.address = mocker.Mock()
    mocker.patch.object(AsyncBoltPool, "open", new=open_mock)

    if filters is ...:
        driver = AsyncGraphDatabase.driver(uri, auth=None)
    else:
        driver = AsyncGraphDatabase.driver(uri, auth=None,
                                           notification_filters=filters)
    async with driver:
        if filters is ...:
            expected_conf = PoolConfig()
        else:
            expected_conf = PoolConfig(notification_filters=filters)
        open_mock.assert_called_once()
        open_pool_conf = open_mock.call_args.kwargs["pool_config"]
        assert (open_pool_conf.notification_filters
                == expected_conf.notification_filters)


@pytest.mark.parametrize("filters", (
    ...,
    None,
    NotificationFilter.none(),
    [],
    NotificationFilter.server_default(),
    "*.*",
    NotificationFilter.ALL_ALL,
    ["*.*", "WARNING.*"],
    [NotificationFilter.ALL_ALL, NotificationFilter.WARNING_ALL],
))
@pytest.mark.parametrize("uri", [
    "bolt://localhost:7687",
    "neo4j://localhost:7687",
])
@mark_async_test
async def test_session_factory_with_notification_filter(
    uri: str, mocker, filters: t.Union[None, _T_NotificationFilter,
                                       t.Iterable[_T_NotificationFilter]]
) -> None:
    pool_cls = AsyncNeo4jPool if uri.startswith("neo4j://") else AsyncBoltPool
    pool_mock: t.Any = mocker.AsyncMock(spec=pool_cls)
    mocker.patch.object(pool_cls, "open", return_value=pool_mock)
    if pool_cls is AsyncBoltPool:
        pool_mock.address = mocker.Mock()
    driver_filters = object()
    pool_mock.pool_config = PoolConfig(notification_filters=driver_filters)
    session_cls_mock = mocker.patch("neo4j._async.driver.AsyncSession",
                                    autospec=True)

    async with AsyncGraphDatabase.driver(uri, auth=None) as driver:
        if filters is ...:
            session = driver.session()
        else:
            session = driver.session(notification_filters=filters)

        async with session:
            session_cls_mock.assert_called_once()
            (_, session_config), _ = session_cls_mock.call_args

            if filters is ...:
                assert session_config.notification_filters is driver_filters
            else:
                assert session_config.notification_filters == filters
=======
class SomeClass:
    pass


@mark_async_test
async def test_execute_query_work(mocker) -> None:
    tx_mock = mocker.AsyncMock(spec=neo4j.AsyncManagedTransaction)
    transformer_mock = mocker.AsyncMock()
    transformer: t.Callable[[AsyncResult], t.Awaitable[SomeClass]] = \
        transformer_mock
    query = "QUERY"
    parameters = {"para": "meters", "foo": object}

    res: SomeClass = await _work(tx_mock, query, parameters, transformer)

    tx_mock.run.assert_awaited_once_with(query, parameters)
    transformer_mock.assert_awaited_once_with(tx_mock.run.return_value)
    assert res is transformer_mock.return_value


@pytest.mark.parametrize("query", ("foo", "bar", "RETURN 1 AS n"))
@pytest.mark.parametrize("positional", (True, False))
@mark_async_test
async def test_execute_query_query(
    mocker, query: str, positional: bool
) -> None:
    driver = AsyncGraphDatabase.driver("bolt://localhost")
    session_cls_mock = mocker.patch("neo4j._async.driver.AsyncSession",
                                    autospec=True)
    async with driver as driver:
        with assert_warns_execute_query_experimental():
            if positional:
                res = await driver.execute_query(query)
            else:
                res = await driver.execute_query(query_=query)

    session_cls_mock.assert_called_once()
    session_mock = session_cls_mock.return_value
    session_mock.__aenter__.assert_awaited_once()
    session_mock.__aexit__.assert_awaited_once()
    session_executor_mock = session_mock.execute_write
    session_executor_mock.assert_awaited_once_with(
        _work, query, mocker.ANY, mocker.ANY
    )
    assert res is session_executor_mock.return_value


@pytest.mark.parametrize("parameters", (
    ..., None, {}, {"foo": 1}, {"foo": 1, "bar": object()}
))
@pytest.mark.parametrize("positional", (True, False))
@mark_async_test
async def test_execute_query_parameters(
    mocker, parameters: t.Optional[t.Dict[str, t.Any]],
    positional: bool
) -> None:
    driver = AsyncGraphDatabase.driver("bolt://localhost")
    session_cls_mock = mocker.patch("neo4j._async.driver.AsyncSession",
                                    autospec=True)
    async with driver as driver:
        with assert_warns_execute_query_experimental():
            if parameters is Ellipsis:
                parameters = None
                res = await driver.execute_query("")
            else:
                if positional:
                    res = await driver.execute_query("", parameters)
                else:
                    res = await driver.execute_query("",
                                                     parameters_=parameters)

    session_cls_mock.assert_called_once()
    session_mock = session_cls_mock.return_value
    session_mock.__aenter__.assert_awaited_once()
    session_mock.__aexit__.assert_awaited_once()
    session_executor_mock = session_mock.execute_write
    session_executor_mock.assert_awaited_once_with(
        _work, mocker.ANY, parameters or {}, mocker.ANY
    )
    assert res is session_executor_mock.return_value


@pytest.mark.parametrize("parameters", (
    None, {}, {"foo": 1}, {"foo": 1, "_bar": object()}, {"__": 1}, {"baz__": 2}
))
@mark_async_test
async def test_execute_query_keyword_parameters(
    mocker, parameters: t.Optional[t.Dict[str, t.Any]],
) -> None:
    driver = AsyncGraphDatabase.driver("bolt://localhost")
    session_cls_mock = mocker.patch("neo4j._async.driver.AsyncSession",
                                    autospec=True)
    async with driver as driver:
        with assert_warns_execute_query_experimental():
            if parameters is None:
                res = await driver.execute_query("")
            else:
                res = await driver.execute_query("", **parameters)

    session_cls_mock.assert_called_once()
    session_mock = session_cls_mock.return_value
    session_mock.__aenter__.assert_awaited_once()
    session_mock.__aexit__.assert_awaited_once()
    session_executor_mock = session_mock.execute_write
    session_executor_mock.assert_awaited_once_with(
        _work, mocker.ANY, parameters or {}, mocker.ANY
    )
    assert res is session_executor_mock.return_value


@pytest.mark.parametrize("parameters", (
    {"_": "a"}, {"foo_": None}, {"foo_": 1, "bar_": 2}
))
async def test_reserved_query_keyword_parameters(
    mocker, parameters: t.Dict[str, t.Any],
) -> None:
    driver = AsyncGraphDatabase.driver("bolt://localhost")
    mocker.patch("neo4j._async.driver.AsyncSession", autospec=True)
    async with driver as driver:
        with pytest.raises(ValueError) as exc:
            with assert_warns_execute_query_experimental():
                await driver.execute_query("", **parameters)
        exc.match("reserved")
        exc.match(", ".join(f"'{k}'" for k in parameters))


@pytest.mark.parametrize(
    ("params", "kw_params", "expected_params"),
    (
        ({"x": 1}, {}, {"x": 1}),
        ({}, {"x": 1}, {"x": 1}),
        (None, {"x": 1}, {"x": 1}),
        ({"x": 1}, {"y": 2}, {"x": 1, "y": 2}),
        ({"x": 1}, {"x": 2}, {"x": 2}),
        ({"x": 1}, {"x": 2}, {"x": 2}),
        ({"x": 1, "y": 3}, {"x": 2}, {"x": 2, "y": 3}),
        ({"x": 1}, {"x": 2, "y": 3}, {"x": 2, "y": 3}),
        # potentially internally used keyword arguments
        ({}, {"timeout": 2}, {"timeout": 2}),
        ({"timeout": 2}, {}, {"timeout": 2}),
        ({}, {"imp_user": "hans"}, {"imp_user": "hans"}),
        ({"imp_user": "hans"}, {}, {"imp_user": "hans"}),
        ({}, {"db": "neo4j"}, {"db": "neo4j"}),
        ({"db": "neo4j"}, {}, {"db": "neo4j"}),
        ({"_": "foobar"}, {}, {"_": "foobar"}),
        ({"__": "foobar"}, {}, {"__": "foobar"}),
        ({"x_": "foobar"}, {}, {"x_": "foobar"}),
        ({"x__": "foobar"}, {}, {"x__": "foobar"}),
        ({}, {"database": "neo4j"}, {"database": "neo4j"}),
        ({"database": "neo4j"}, {}, {"database": "neo4j"}),
        # already taken keyword arguments
        ({}, {"database_": "neo4j"}, {}),
        ({"database_": "neo4j"}, {}, {"database_": "neo4j"}),
    )
)
@pytest.mark.parametrize("positional", (True, False))
@mark_async_test
async def test_execute_query_parameter_precedence(
    params: t.Optional[t.Dict[str, t.Any]],
    kw_params: t.Dict[str, t.Any],
    expected_params: t.Dict[str, t.Any],
    positional: bool,
    mocker
) -> None:
    driver = AsyncGraphDatabase.driver("bolt://localhost")
    session_cls_mock = mocker.patch("neo4j._async.driver.AsyncSession",
                                    autospec=True)
    async with driver as driver:
        with assert_warns_execute_query_experimental():
            if params is None:
                res = await driver.execute_query("", **kw_params)
            else:
                if positional:
                    res = await driver.execute_query("", params, **kw_params)
                else:
                    res = await driver.execute_query("", parameters_=params,
                                                     **kw_params)

    session_cls_mock.assert_called_once()
    session_mock = session_cls_mock.return_value
    session_mock.__aenter__.assert_awaited_once()
    session_mock.__aexit__.assert_awaited_once()
    session_executor_mock = session_mock.execute_write
    session_executor_mock.assert_awaited_once_with(
        _work, mocker.ANY, expected_params, mocker.ANY
    )
    assert res is session_executor_mock.return_value


@pytest.mark.parametrize(
    ("routing_mode", "session_executor"),
    (
        (None, "execute_write"),
        ("r", "execute_read"),
        ("w", "execute_write"),
        (neo4j.RoutingControl.READERS, "execute_read"),
        (neo4j.RoutingControl.WRITERS, "execute_write"),
    )
)
@pytest.mark.parametrize("positional", (True, False))
@mark_async_test
async def test_execute_query_routing_control(
    mocker, session_executor: str, positional: bool,
    routing_mode: t.Union[neo4j.RoutingControl, te.Literal["r", "w"], None]
) -> None:
    driver = AsyncGraphDatabase.driver("bolt://localhost")
    session_cls_mock = mocker.patch("neo4j._async.driver.AsyncSession",
                                    autospec=True)
    async with driver as driver:
        with assert_warns_execute_query_experimental():
            if routing_mode is None:
                res = await driver.execute_query("")
            else:
                if positional:
                    res = await driver.execute_query("", None, routing_mode)
                else:
                    res = await driver.execute_query("", routing_=routing_mode)

    session_cls_mock.assert_called_once()
    session_mock = session_cls_mock.return_value
    session_mock.__aenter__.assert_awaited_once()
    session_mock.__aexit__.assert_awaited_once()
    session_executor_mock = getattr(session_mock, session_executor)
    session_executor_mock.assert_awaited_once_with(
        _work, mocker.ANY, mocker.ANY, mocker.ANY
    )
    assert res is session_executor_mock.return_value


@pytest.mark.parametrize("database", (
    ..., None, "foo", "baz", "neo4j", "system"
))
@pytest.mark.parametrize("positional", (True, False))
@mark_async_test
async def test_execute_query_database(
    mocker, database: t.Optional[str], positional: bool
) -> None:
    driver = AsyncGraphDatabase.driver("bolt://localhost")
    session_cls_mock = mocker.patch("neo4j._async.driver.AsyncSession",
                                    autospec=True)
    async with driver as driver:
        with assert_warns_execute_query_experimental():
            if database is Ellipsis:
                database = None
                await driver.execute_query("")
            else:
                if positional:
                    await driver.execute_query("", None, "w", database)
                else:
                    await driver.execute_query("", database_=database)

    session_cls_mock.assert_called_once()
    session_config = session_cls_mock.call_args.args[1]
    assert session_config.database == database


@pytest.mark.parametrize("impersonated_user", (..., None, "foo", "baz"))
@pytest.mark.parametrize("positional", (True, False))
@mark_async_test
async def test_execute_query_impersonated_user(
    mocker, impersonated_user: t.Optional[str], positional: bool
) -> None:
    driver = AsyncGraphDatabase.driver("bolt://localhost")
    session_cls_mock = mocker.patch("neo4j._async.driver.AsyncSession",
                                    autospec=True)
    async with driver as driver:
        with assert_warns_execute_query_experimental():
            if impersonated_user is Ellipsis:
                impersonated_user = None
                await driver.execute_query("")
            else:
                if positional:
                    await driver.execute_query(
                        "", None, "w", None, impersonated_user
                    )
                else:
                    await driver.execute_query(
                        "", impersonated_user_=impersonated_user
                    )

    session_cls_mock.assert_called_once()
    session_config = session_cls_mock.call_args.args[1]
    assert session_config.impersonated_user == impersonated_user


@pytest.mark.parametrize("bookmark_manager", (..., None, object()))
@pytest.mark.parametrize("positional", (True, False))
@mark_async_test
async def test_execute_query_bookmark_manager(
    mocker, positional: bool,
    bookmark_manager: t.Union[AsyncBookmarkManager, BookmarkManager, None]
) -> None:
    driver = AsyncGraphDatabase.driver("bolt://localhost")
    session_cls_mock = mocker.patch("neo4j._async.driver.AsyncSession",
                                    autospec=True)
    async with driver as driver:
        with assert_warns_execute_query_experimental():
            if bookmark_manager is Ellipsis:
                with assert_warns_execute_query_bmm_experimental():
                    bookmark_manager = driver.query_bookmark_manager
                await driver.execute_query("")
            else:
                if positional:
                    await driver.execute_query(
                        "", None, "w", None, None, bookmark_manager
                    )
                else:
                    await driver.execute_query(
                        "", bookmark_manager_=bookmark_manager
                    )

    session_cls_mock.assert_called_once()
    session_config = session_cls_mock.call_args.args[1]
    assert session_config.bookmark_manager == bookmark_manager


@pytest.mark.parametrize("result_transformer", (..., object()))
@pytest.mark.parametrize("positional", (True, False))
@mark_async_test
async def test_execute_query_result_transformer(
    mocker, positional: bool,
    result_transformer: t.Callable[[AsyncResult], t.Awaitable[SomeClass]]
) -> None:
    driver = AsyncGraphDatabase.driver("bolt://localhost")
    session_cls_mock = mocker.patch("neo4j._async.driver.AsyncSession",
                                    autospec=True)
    res: t.Any
    async with driver as driver:
        with assert_warns_execute_query_experimental():
            if result_transformer is Ellipsis:
                result_transformer = AsyncResult.to_eager_result
                res_default: neo4j.EagerResult = await driver.execute_query("")
                res = res_default
            else:
                res_custom: SomeClass
                if positional:
                    with assert_warns_execute_query_bmm_experimental():
                        bmm = driver.query_bookmark_manager
                    res_custom = await driver.execute_query(
                        "", None, "w", None, None, bmm, result_transformer
                    )
                else:
                    res_custom = await driver.execute_query(
                        "", result_transformer_=result_transformer
                    )
                res = res_custom

    session_cls_mock.assert_called_once()
    session_mock = session_cls_mock.return_value
    session_mock.__aenter__.assert_awaited_once()
    session_mock.__aexit__.assert_awaited_once()
    session_executor_mock = session_mock.execute_write
    session_executor_mock.assert_awaited_once_with(
        _work, mocker.ANY, mocker.ANY, result_transformer
    )
    assert res is session_executor_mock.return_value
>>>>>>> d3b736a9
<|MERGE_RESOLUTION|>--- conflicted
+++ resolved
@@ -39,15 +39,12 @@
     TrustCustomCAs,
     TrustSystemCAs,
 )
-<<<<<<< HEAD
+from neo4j._async.driver import _work
 from neo4j._async.io import (
     AsyncBoltPool,
     AsyncNeo4jPool,
 )
 from neo4j._conf import PoolConfig
-=======
-from neo4j._async.driver import _work
->>>>>>> d3b736a9
 from neo4j.api import (
     AsyncBookmarkManager,
     BookmarkManager,
@@ -440,7 +437,6 @@
         assert session_cls_mock.call_args[0][1].bookmark_manager is bmm
 
 
-<<<<<<< HEAD
 _T_NotificationFilter = t.Union[
     NotificationFilter,
     te.Literal[
@@ -561,7 +557,8 @@
                 assert session_config.notification_filters is driver_filters
             else:
                 assert session_config.notification_filters == filters
-=======
+
+
 class SomeClass:
     pass
 
@@ -917,5 +914,4 @@
     session_executor_mock.assert_awaited_once_with(
         _work, mocker.ANY, mocker.ANY, result_transformer
     )
-    assert res is session_executor_mock.return_value
->>>>>>> d3b736a9
+    assert res is session_executor_mock.return_value