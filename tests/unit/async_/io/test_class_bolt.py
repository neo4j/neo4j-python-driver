--- conflicted
+++ resolved
@@ -36,21 +36,11 @@
 
 # [bolt-version-bump] search tag when changing bolt version support
 def test_class_method_protocol_handlers():
-<<<<<<< HEAD
-    protocol_handlers = AsyncBolt.protocol_handlers()
-    expected_versions = {
-        (3, 0),
-        (4, 1), (4, 2), (4, 3), (4, 4),
-        (5, 0), (5, 1),
-=======
     expected_handlers = {
         (3, 0),
         (4, 1), (4, 2), (4, 3), (4, 4),
         (5, 0), (5, 1), (5, 2),
->>>>>>> 721a0f25
     }
-    assert len(protocol_handlers) == len(expected_versions)
-    assert protocol_handlers.keys() == expected_versions
 
     protocol_handlers = AsyncBolt.protocol_handlers()
 
@@ -73,12 +63,8 @@
         ((4, 4), 1),
         ((5, 0), 1),
         ((5, 1), 1),
-<<<<<<< HEAD
-        ((5, 2), 0),
-=======
         ((5, 2), 1),
         ((5, 3), 0),
->>>>>>> 721a0f25
         ((6, 0), 0),
     ]
 )
@@ -98,11 +84,7 @@
 # [bolt-version-bump] search tag when changing bolt version support
 def test_class_method_get_handshake():
     handshake = AsyncBolt.get_handshake()
-<<<<<<< HEAD
-    assert (b"\x00\x01\x01\x05\x00\x02\x04\x04\x00\x00\x01\x04\x00\x00\x00\x03"
-=======
     assert (b"\x00\x02\x02\x05\x00\x02\x04\x04\x00\x00\x01\x04\x00\x00\x00\x03"
->>>>>>> 721a0f25
             == handshake)
 
 
@@ -139,10 +121,6 @@
     bolt_mock.kill.assert_called_once_with()
 
 
-<<<<<<< HEAD
-@AsyncTestDecorators.mark_async_only_test
-async def test_cancel_manager_in_open(mocker):
-=======
 # [bolt-version-bump] search tag when changing bolt version support
 @pytest.mark.parametrize(
     ("bolt_version", "bolt_cls_path"),
@@ -159,37 +137,12 @@
 )
 @mark_async_test
 async def test_version_negotiation(mocker, bolt_version, bolt_cls_path):
->>>>>>> 721a0f25
-    address = ("localhost", 7687)
-    socket_mock = mocker.AsyncMock(spec=AsyncBoltSocket)
-
-    socket_cls_mock = mocker.patch("neo4j._async.io._bolt.AsyncBoltSocket",
-                                   autospec=True)
-    socket_cls_mock.connect.return_value = (
-<<<<<<< HEAD
-        socket_mock, (5, 0), None, None
-    )
-    socket_mock.getpeername.return_value = address
-    bolt_cls_mock = mocker.patch("neo4j._async.io._bolt5.AsyncBolt5x0",
-                                 autospec=True)
-    bolt_mock = bolt_cls_mock.return_value
-    bolt_mock.socket = socket_mock
-    bolt_mock.local_port = 1234
-
-    auth_manager = mocker.AsyncMock(
-        spec=neo4j.auth_management.AsyncAuthManager
-    )
-    auth_manager.get_auth.side_effect = asyncio.CancelledError()
-
-    with pytest.raises(asyncio.CancelledError):
-        await AsyncBolt.open(address, auth_manager=auth_manager)
-
-    socket_mock.kill.assert_called_once_with()
-
-
-@AsyncTestDecorators.mark_async_only_test
-async def test_fail_manager_in_open(mocker):
-=======
+    address = ("localhost", 7687)
+    socket_mock = mocker.AsyncMock(spec=AsyncBoltSocket)
+
+    socket_cls_mock = mocker.patch("neo4j._async.io._bolt.AsyncBoltSocket",
+                                   autospec=True)
+    socket_cls_mock.connect.return_value = (
         socket_mock, bolt_version, None, None
     )
     socket_mock.getpeername.return_value = address
@@ -198,7 +151,10 @@
     bolt_mock = bolt_cls_mock.return_value
     bolt_mock.socket = socket_mock
 
-    connection = await AsyncBolt.open(address)
+    connection = await AsyncBolt.open(
+        address,
+        auth_manager=neo4j.auth_management.AsyncAuthManagers.static(None)
+    )
 
     bolt_cls_mock.assert_called_once()
     assert connection is bolt_mock
@@ -218,14 +174,62 @@
     supported_protocols = \
         "('3.0', '4.1', '4.2', '4.3', '4.4', '5.0', '5.1', '5.2')"
 
->>>>>>> 721a0f25
-    address = ("localhost", 7687)
-    socket_mock = mocker.AsyncMock(spec=AsyncBoltSocket)
-
-    socket_cls_mock = mocker.patch("neo4j._async.io._bolt.AsyncBoltSocket",
-                                   autospec=True)
-    socket_cls_mock.connect.return_value = (
-<<<<<<< HEAD
+    address = ("localhost", 7687)
+    socket_mock = mocker.AsyncMock(spec=AsyncBoltSocket)
+
+    socket_cls_mock = mocker.patch("neo4j._async.io._bolt.AsyncBoltSocket",
+                                   autospec=True)
+    socket_cls_mock.connect.return_value = (
+        socket_mock, bolt_version, None, None
+    )
+    socket_mock.getpeername.return_value = address
+
+    with pytest.raises(BoltHandshakeError) as exc:
+        await AsyncBolt.open(
+            address,
+            auth_manager=neo4j.auth_management.AsyncAuthManagers.static(None)
+        )
+
+    assert exc.match(supported_protocols)
+
+
+
+@AsyncTestDecorators.mark_async_only_test
+async def test_cancel_manager_in_open(mocker):
+    address = ("localhost", 7687)
+    socket_mock = mocker.AsyncMock(spec=AsyncBoltSocket)
+
+    socket_cls_mock = mocker.patch("neo4j._async.io._bolt.AsyncBoltSocket",
+                                   autospec=True)
+    socket_cls_mock.connect.return_value = (
+        socket_mock, (5, 0), None, None
+    )
+    socket_mock.getpeername.return_value = address
+    bolt_cls_mock = mocker.patch("neo4j._async.io._bolt5.AsyncBolt5x0",
+                                 autospec=True)
+    bolt_mock = bolt_cls_mock.return_value
+    bolt_mock.socket = socket_mock
+    bolt_mock.local_port = 1234
+
+    auth_manager = mocker.AsyncMock(
+        spec=neo4j.auth_management.AsyncAuthManager
+    )
+    auth_manager.get_auth.side_effect = asyncio.CancelledError()
+
+    with pytest.raises(asyncio.CancelledError):
+        await AsyncBolt.open(address, auth_manager=auth_manager)
+
+    socket_mock.kill.assert_called_once_with()
+
+
+@AsyncTestDecorators.mark_async_only_test
+async def test_fail_manager_in_open(mocker):
+    address = ("localhost", 7687)
+    socket_mock = mocker.AsyncMock(spec=AsyncBoltSocket)
+
+    socket_cls_mock = mocker.patch("neo4j._async.io._bolt.AsyncBoltSocket",
+                                   autospec=True)
+    socket_cls_mock.connect.return_value = (
         socket_mock, (5, 0), None, None
     )
     socket_mock.getpeername.return_value = address
@@ -244,14 +248,4 @@
         await AsyncBolt.open(address, auth_manager=auth_manager)
     assert exc.value is auth_manager.get_auth.side_effect
 
-    socket_mock.close.assert_called_once_with()
-=======
-        socket_mock, bolt_version, None, None
-    )
-    socket_mock.getpeername.return_value = address
-
-    with pytest.raises(BoltHandshakeError) as exc:
-        await AsyncBolt.open(address)
-
-    assert exc.match(supported_protocols)
->>>>>>> 721a0f25
+    socket_mock.close.assert_called_once_with()