--- conflicted
+++ resolved
@@ -122,12 +122,9 @@
 @pytest.mark.parametrize("legacy_id", (True, False))
 def test_node_hashing(legacy_id):
     g = Graph()
-    node_1 = Node(g, "1234" + ("abc" if not legacy_id else ""),
-                  1234)
-    node_2 = Node(g, "1234" + ("abc" if not legacy_id else ""),
-                  1234)
-    node_3 = Node(g, "5678" + ("abc" if not legacy_id else ""),
-                  5678)
+    node_1 = Node(g, "1234" + ("abc" if not legacy_id else ""), 1234)
+    node_2 = Node(g, "1234" + ("abc" if not legacy_id else ""), 1234)
+    node_3 = Node(g, "5678" + ("abc" if not legacy_id else ""), 5678)
     assert hash(node_1) == hash(node_2)
     assert hash(node_1) != hash(node_3)
 
@@ -144,15 +141,9 @@
 
 @pytest.mark.parametrize("legacy_id", (True, False))
 def test_node_v2_repr(legacy_id):
-<<<<<<< HEAD
-    hydration_scope = HydrationHandler().new_hydration_scope()
-    gh = hydration_scope._graph_hydrator
-    id_ = 1234 if legacy_id else None
-=======
-    g = Graph()
-    gh = Graph.Hydrator(g)
+    hydration_scope = HydrationHandler().new_hydration_scope()
+    gh = hydration_scope._graph_hydrator
     id_ = 1234
->>>>>>> 2b4f1c77
     element_id = str(id_) if legacy_id else "foobar"
     alice = gh.hydrate_node(id_, {"Person"}, {"name": "Alice"}, element_id)
     assert repr(alice) == (
@@ -232,18 +223,16 @@
 def test_relationship_v2_repr(legacy_id):
     hydration_scope = HydrationHandler().new_hydration_scope()
     gh = hydration_scope._graph_hydrator
-    alice = gh.hydrate_node(
+    gh.hydrate_node(
         1, {"Person"}, {"name": "Alice"},
         "1" if legacy_id else "alice"
     )
-    bob = gh.hydrate_node(
+    gh.hydrate_node(
         2, {"Person"}, {"name": "Bob"},
         "2" if legacy_id else "bob"
     )
     alice_knows_bob = gh.hydrate_relationship(
-        1,
-        1, 2,
-        "KNOWS", {"since": 1999},
+        1, 1, 2, "KNOWS", {"since": 1999},
         "1" if legacy_id else "alice_knows_bob",
         "1" if legacy_id else "alice", "2" if legacy_id else "bob"
     )
@@ -297,16 +286,14 @@
         "3" if legacy_id else "carol"
     )
     alice_knows_bob = gh.hydrate_relationship(
-        1,
-        1, 2,
-        "KNOWS",  {"since": 1999}, "1" if legacy_id else "alice_knows_bob",
+        1, 1, 2, "KNOWS",  {"since": 1999},
+        "1" if legacy_id else "alice_knows_bob",
         "1" if legacy_id else "alice", "2" if legacy_id else "bob"
 
     )
     carol_dislikes_bob = gh.hydrate_relationship(
-        2,
-        3, 2,
-        "DISLIKES", {}, "2" if legacy_id else "carol_dislikes_bob",
+        2, 3, 2, "DISLIKES", {},
+        "2" if legacy_id else "carol_dislikes_bob",
         "3" if legacy_id else "carol", "2" if legacy_id else "bob"
     )
     path = Path(alice, alice_knows_bob, carol_dislikes_bob)
@@ -383,15 +370,13 @@
         "3" if legacy_id else "carol"
     )
     alice_knows_bob = gh.hydrate_relationship(
-        1,
-        1, 2,
-        "KNOWS", {"since": 1999}, "1" if legacy_id else "alice_knows_bob",
+        1, 1, 2, "KNOWS", {"since": 1999},
+        "1" if legacy_id else "alice_knows_bob",
         "1" if legacy_id else "alice", "2" if legacy_id else "bob"
     )
     carol_dislikes_bob = gh.hydrate_relationship(
-        2,
-        3, 2,
-        "DISLIKES", {}, "2" if legacy_id else "carol_dislikes_bob",
+        2, 3, 2, "DISLIKES", {},
+        "2" if legacy_id else "carol_dislikes_bob",
         "3" if legacy_id else "carol", "2" if legacy_id else "bob"
     )
     path_1 = Path(alice, alice_knows_bob, carol_dislikes_bob)
@@ -431,15 +416,13 @@
         "3" if legacy_id else "carol"
     )
     alice_knows_bob = gh.hydrate_relationship(
-        1,
-        1, 2,
-        "KNOWS", {"since": 1999}, "1" if legacy_id else "alice_knows_bob",
+        1, 1, 2, "KNOWS", {"since": 1999},
+        "1" if legacy_id else "alice_knows_bob",
         "1" if legacy_id else "alice", "2" if legacy_id else "bob"
     )
     carol_dislikes_bob = gh.hydrate_relationship(
-        2,
-        3, 2,
-        "DISLIKES", {}, "2" if legacy_id else "carol_dislikes_bob",
+        2, 3, 2, "DISLIKES", {},
+        "2" if legacy_id else "carol_dislikes_bob",
         "3" if legacy_id else "carol", "2" if legacy_id else "bob"
     )
     path_1 = Path(alice, alice_knows_bob, carol_dislikes_bob)
@@ -484,20 +467,12 @@
 
     )
     alice_knows_bob = gh.hydrate_relationship(
-<<<<<<< HEAD
-        1 if legacy_id else None, alice._id, bob._id, "KNOWS", {"since": 1999},
-=======
         1, 1, 2, "KNOWS", {"since": 1999},
->>>>>>> 2b4f1c77
         "1" if legacy_id else "alice_knows_bob",
         alice.element_id, bob.element_id
     )
     carol_dislikes_bob = gh.hydrate_relationship(
-<<<<<<< HEAD
-        2 if legacy_id else None, carol._id, bob._id, "DISLIKES", {},
-=======
         2, 3, 2, "DISLIKES", {},
->>>>>>> 2b4f1c77
         "2" if legacy_id else "carol_dislikes_bob",
         carol.element_id, bob.element_id
     )
@@ -511,8 +486,8 @@
 
 
 def test_graph_views_v1():
-    g = Graph()
-    gh = Graph.Hydrator(g)
+    hydration_scope = HydrationHandler().new_hydration_scope()
+    gh = hydration_scope._graph_hydrator
     alice = gh.hydrate_node(1, {"Person"}, {"name": "Alice"})
     bob = gh.hydrate_node(2, {"Person"}, {"name": "Bob"})
     carol = gh.hydrate_node(3, {"Person"}, {"name": "Carol"})
@@ -520,6 +495,7 @@
                                               {"since": 1999})
     carol_dislikes_bob = gh.hydrate_relationship(2, 3, 2, "DISLIKES", {})
 
+    g = hydration_scope.get_graph()
     assert len(g.nodes) == 3
     for id_, node in ((1, alice), (2, bob), (3, carol)):
         with pytest.warns(DeprecationWarning, match=r"element_id \(str\)"):
@@ -535,8 +511,8 @@
 
 @pytest.mark.parametrize("legacy_id", (True, False))
 def test_graph_views_v2_repr(legacy_id):
-    g = Graph()
-    gh = Graph.Hydrator(g)
+    hydration_scope = HydrationHandler().new_hydration_scope()
+    gh = hydration_scope._graph_hydrator
 
     alice_element_id = "1" if legacy_id else "alice"
     bob_element_id = "2" if legacy_id else "bob"
@@ -558,6 +534,7 @@
         carol_element_id, bob_element_id
     )
 
+    g = hydration_scope.get_graph()
     assert len(g.nodes) == 3
     for id_, element_id, node in (
         (1, alice_element_id, alice),
