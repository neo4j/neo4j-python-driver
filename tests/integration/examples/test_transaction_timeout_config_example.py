--- conflicted
+++ resolved
@@ -44,10 +44,6 @@
         return add_person(self.driver, name)
 
 
-<<<<<<< HEAD
-def test_example(neo4j_driver):
-    eg = TransactionTimeoutConfigExample(neo4j_driver)
-=======
 def work(tx, query, **parameters):
     res = tx.run(query, **parameters)
     return [rec.values() for rec in res], res.consume()
@@ -55,7 +51,6 @@
 
 def test_example(driver):
     eg = TransactionTimeoutConfigExample(driver)
->>>>>>> d1323c94
     with eg.driver.session() as session:
         session.execute_write(work, "MATCH (_) DETACH DELETE _")
         eg.add_person("Alice")
