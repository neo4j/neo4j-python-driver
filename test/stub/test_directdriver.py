#!/usr/bin/env python
# -*- encoding: utf-8 -*-

# Copyright (c) 2002-2017 "Neo Technology,"
# Network Engine for Objects in Lund AB [http://neotechnology.com]
#
# This file is part of Neo4j.
#
# Licensed under the Apache License, Version 2.0 (the "License");
# you may not use this file except in compliance with the License.
# You may obtain a copy of the License at
#
#     http://www.apache.org/licenses/LICENSE-2.0
#
# Unless required by applicable law or agreed to in writing, software
# distributed under the License is distributed on an "AS IS" BASIS,
# WITHOUT WARRANTIES OR CONDITIONS OF ANY KIND, either express or implied.
# See the License for the specific language governing permissions and
# limitations under the License.


from neo4j.v1 import GraphDatabase, DirectDriver
from neo4j.bolt import ServiceUnavailable

from test.stub.tools import StubTestCase, StubCluster


class DirectDriverTestCase(StubTestCase):

    def test_bolt_uri_constructs_direct_driver(self):
        with StubCluster({9001: "empty.script"}):
            uri = "bolt://127.0.0.1:9001"
            with GraphDatabase.driver(uri, auth=self.auth_token, encrypted=False) as driver:
                assert isinstance(driver, DirectDriver)

    def test_direct_disconnect_on_run(self):
        with StubCluster({9001: "disconnect_on_run.script"}):
            uri = "bolt://127.0.0.1:9001"
            with GraphDatabase.driver(uri, auth=self.auth_token, encrypted=False) as driver:
                with self.assertRaises(ServiceUnavailable):
                    with driver.session() as session:
                        session.run("RETURN $x", {"x": 1}).consume()

    def test_direct_disconnect_on_pull_all(self):
        with StubCluster({9001: "disconnect_on_pull_all.script"}):
            uri = "bolt://127.0.0.1:9001"
            with GraphDatabase.driver(uri, auth=self.auth_token, encrypted=False) as driver:
                with self.assertRaises(ServiceUnavailable):
                    with driver.session() as session:
                        session.run("RETURN $x", {"x": 1}).consume()

<<<<<<< HEAD
    def test_direct_should_reject_routing_context(self):
            uri = "bolt://127.0.0.1:9001/?name=molly&age=1"
            with self.assertRaises(ValueError):
                GraphDatabase.driver(uri, auth=self.auth_token, encrypted=False)
=======
    def test_direct_session_close_after_server_close(self):
        with StubCluster({9001: "disconnect_after_init.script"}):
            uri = "bolt://127.0.0.1:9001"
            with GraphDatabase.driver(uri, auth=self.auth_token, encrypted=False) as driver:
                with driver.session() as session:
                    with self.assertRaises(ServiceUnavailable):
                        session.write_transaction(lambda tx: tx.run("CREATE (a:Item)"))
>>>>>>> 76b07257
<|MERGE_RESOLUTION|>--- conflicted
+++ resolved
@@ -49,17 +49,15 @@
                     with driver.session() as session:
                         session.run("RETURN $x", {"x": 1}).consume()
 
-<<<<<<< HEAD
     def test_direct_should_reject_routing_context(self):
             uri = "bolt://127.0.0.1:9001/?name=molly&age=1"
             with self.assertRaises(ValueError):
                 GraphDatabase.driver(uri, auth=self.auth_token, encrypted=False)
-=======
+
     def test_direct_session_close_after_server_close(self):
         with StubCluster({9001: "disconnect_after_init.script"}):
             uri = "bolt://127.0.0.1:9001"
             with GraphDatabase.driver(uri, auth=self.auth_token, encrypted=False) as driver:
                 with driver.session() as session:
                     with self.assertRaises(ServiceUnavailable):
-                        session.write_transaction(lambda tx: tx.run("CREATE (a:Item)"))
->>>>>>> 76b07257
+                        session.write_transaction(lambda tx: tx.run("CREATE (a:Item)"))