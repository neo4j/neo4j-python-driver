--- conflicted
+++ resolved
@@ -1655,20 +1655,6 @@
 
     # OPERATIONS #
 
-<<<<<<< HEAD
-    @staticmethod
-    def _native_time_to_ticks(native_time):
-        return int(3600000000000 * native_time.hour
-                   + 60000000000 * native_time.minute
-                   + NANO_SECONDS * native_time.second
-                   + 1000 * native_time.microsecond)
-
-    def _check_both_naive_or_tz_aware(self, other):
-        if (isinstance(other, (time, Time))
-                and ((self.tzinfo is None) ^ (other.tzinfo is None))):
-            raise TypeError("can't compare offset-naive and offset-aware "
-                            "times")
-=======
     def _get_both_normalized_ticks(self, other, strict=True):
         if (isinstance(other, (time, Time))
                 and ((self.utc_offset() is None)
@@ -1695,7 +1681,6 @@
         if utc_offset is not None:
             self_ticks -= utc_offset.total_seconds() * NANO_SECONDS
         return self_ticks, other_ticks
->>>>>>> c71b9381
 
     def __hash__(self):
         """"""
@@ -1708,20 +1693,11 @@
 
     def __eq__(self, other):
         """`==` comparison with :class:`.Time` or :class:`datetime.time`."""
-<<<<<<< HEAD
-        if isinstance(other, Time):
-            return self.__ticks == other.__ticks and self.tzinfo == other.tzinfo
-        if isinstance(other, time):
-            other_ticks = self._native_time_to_ticks(other)
-            return self.ticks == other_ticks and self.tzinfo == other.tzinfo
-        return False
-=======
         self_ticks, other_ticks = self._get_both_normalized_ticks(other,
                                                                   strict=False)
         if self_ticks is None:
             return False
         return self_ticks == other_ticks
->>>>>>> c71b9381
 
     def __ne__(self, other):
         """`!=` comparison with :class:`.Time` or :class:`datetime.time`."""
@@ -1729,53 +1705,6 @@
 
     def __lt__(self, other):
         """`<` comparison with :class:`.Time` or :class:`datetime.time`."""
-<<<<<<< HEAD
-        self._check_both_naive_or_tz_aware(other)
-        if isinstance(other, Time):
-            return (self.tzinfo == other.tzinfo
-                    and self.ticks < other.ticks)
-        if isinstance(other, time):
-            if self.tzinfo != other.tzinfo:
-                return False
-            return self.ticks < self._native_time_to_ticks(other)
-        return NotImplemented
-
-    def __le__(self, other):
-        """`<=` comparison with :class:`.Time` or :class:`datetime.time`."""
-        self._check_both_naive_or_tz_aware(other)
-        if isinstance(other, Time):
-            return (self.tzinfo == other.tzinfo
-                    and self.ticks <= other.ticks)
-        if isinstance(other, time):
-            if self.tzinfo != other.tzinfo:
-                return False
-            return self.ticks <= self._native_time_to_ticks(other)
-        return NotImplemented
-
-    def __ge__(self, other):
-        """`>=` comparison with :class:`.Time` or :class:`datetime.time`."""
-        self._check_both_naive_or_tz_aware(other)
-        if isinstance(other, Time):
-            return (self.tzinfo == other.tzinfo
-                    and self.ticks >= other.ticks)
-        if isinstance(other, time):
-            if self.tzinfo != other.tzinfo:
-                return False
-            return self.ticks >= self._native_time_to_ticks(other)
-        return NotImplemented
-
-    def __gt__(self, other):
-        """`>` comparison with :class:`.Time` or :class:`datetime.time`."""
-        self._check_both_naive_or_tz_aware(other)
-        if isinstance(other, Time):
-            return (self.tzinfo == other.tzinfo
-                    and self.ticks >= other.ticks)
-        if isinstance(other, time):
-            if self.tzinfo != other.tzinfo:
-                return False
-            return self.ticks >= self._native_time_to_ticks(other)
-        return NotImplemented
-=======
         self_ticks, other_ticks = self._get_both_normalized_ticks(other)
         if self_ticks is None:
             return NotImplemented
@@ -1801,7 +1730,6 @@
         if self_ticks is None:
             return NotImplemented
         return self_ticks > other_ticks
->>>>>>> c71b9381
 
     def __copy__(self):
         return self.__new(self.__ticks, self.__hour, self.__minute,
@@ -2344,12 +2272,6 @@
         """
         `==` comparison with :class:`.DateTime` or :class:`datetime.datetime`.
         """
-<<<<<<< HEAD
-        if isinstance(other, (DateTime, datetime)):
-            return (self.date() == other.date()
-                    and self.timetz() == other.timetz())
-        return False
-=======
         if not isinstance(other, (datetime, DateTime)):
             return NotImplemented
         if self.utc_offset() == other.utcoffset():
@@ -2358,7 +2280,6 @@
         if self_norm is None:
             return False
         return self_norm == other_norm
->>>>>>> c71b9381
 
     def __ne__(self, other):
         """
@@ -2374,18 +2295,11 @@
             return NotImplemented
         if self.utc_offset() == other.utcoffset():
             if self.date() == other.date():
-<<<<<<< HEAD
-                return self.timetz() < other.timetz()
-            else:
-                return self.date() < other.date()
-        return NotImplemented
-=======
                 return self.time() < other.time()
             return self.date() < other.date()
         self_norm, other_norm = self._get_both_normalized(other)
         return (self_norm.date() < other_norm.date()
                 or self_norm.time() < other_norm.time())
->>>>>>> c71b9381
 
     def __le__(self, other):
         """
