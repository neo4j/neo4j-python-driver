--- conflicted
+++ resolved
@@ -78,11 +78,6 @@
                 return await res
             return res
 
-<<<<<<< HEAD
-    experimental_async: t.ClassVar = experimental
-
-=======
->>>>>>> d04b80a5
     @staticmethod
     def shielded(coro_function):
         assert asyncio.iscoroutinefunction(coro_function)
