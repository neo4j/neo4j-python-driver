--- conflicted
+++ resolved
@@ -38,13 +38,10 @@
     SSLError,
     SSLSocket,
 )
-<<<<<<< HEAD
 
 
 if t.TYPE_CHECKING:
     import typing_extensions as te
-=======
->>>>>>> ec679967
 
 from ... import addressing
 from ..._deadline import Deadline
