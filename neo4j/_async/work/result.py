--- conflicted
+++ resolved
@@ -574,17 +574,12 @@
         """
         return [record.values(*keys) async for record in self]
 
-<<<<<<< HEAD
-    async def data(self, *keys: _TResultKey) -> t.List[t.Any]:
-        """Helper function that return the remainder of the result as a list of dictionaries.
-=======
-    async def data(self, *keys: _T_ResultKey) -> t.List[t.Dict[str, t.Any]]:
+    async def data(self, *keys: _TResultKey) -> t.List[t.Dict[str, t.Any]]:
         """Return the remainder of the result as a list of dictionaries.
 
         This function provides a convenient but opinionated way to obtain the
         remainder of the result as mostly JSON serializable data. It is mainly
         useful for interactive sessions and rapid prototyping.
->>>>>>> 29f9415a
 
         For instance, node and relationship labels are not included. You will
         have to implement a custom serializer should you need more control over
