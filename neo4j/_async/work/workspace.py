--- conflicted
+++ resolved
@@ -166,13 +166,8 @@
                 await self._pool.update_routing_table(
                     database=self._config.database,
                     imp_user=self._config.impersonated_user,
-<<<<<<< HEAD
                     bookmarks=bookmarks,
-                    timeout=timeout,
-=======
-                    bookmarks=self._bookmarks,
                     acquisition_timeout=acquisition_timeout,
->>>>>>> 5b0c6708
                     database_callback=self._set_cached_database
                 )
         acquire_kwargs_ = {
