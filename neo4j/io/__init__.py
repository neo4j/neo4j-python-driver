--- conflicted
+++ resolved
@@ -755,7 +755,6 @@
         """
         log.debug("Attempting to update routing table from {}".format(", ".join(map(repr, routers))))
         for router in routers:
-<<<<<<< HEAD
             for address in router.resolve(resolver=self.pool_config.resolver):
                 new_routing_table = self.fetch_routing_table(
                     address=address,
@@ -769,19 +768,6 @@
                         address, self.routing_tables[database]
                     )
                     return True
-=======
-            try:
-                new_routing_table = self.fetch_routing_table(
-                    address=router, timeout=self.pool_config.connection_timeout,
-                    database=database, bookmarks=bookmarks
-                )
-            except BoltRoutingError:
-                continue
-            if new_routing_table is not None:
-                self.routing_tables[database].update(new_routing_table)
-                log.debug("[#0000]  C: <UPDATE ROUTING TABLE> address={!r} ({!r})".format(router, self.routing_tables[database]))
-                return True
->>>>>>> e489ba3d
         return False
 
     def update_routing_table(self, *, database, bookmarks):
@@ -794,12 +780,13 @@
         :raise neo4j.exceptions.ServiceUnavailable:
         """
         # copied because it can be modified
-        existing_routers = list(self.routing_tables[database].routers)
-
-        has_tried_initial_routers = False
-        if self.routing_tables[database].missing_fresh_writer():
+        existing_routers = set(self.routing_tables[database].routers)
+
+        prefer_initial_routing_address = \
+            self.routing_tables[database].missing_fresh_writer()
+
+        if prefer_initial_routing_address:
             # TODO: Test this state
-            has_tried_initial_routers = True
             if self.update_routing_table_from(
                     self.first_initial_routing_address, database=database,
                     bookmarks=bookmarks
@@ -807,15 +794,12 @@
                 # Why is only the first initial routing address used?
                 return
         if self.update_routing_table_from(
-                *[r for r in existing_routers
-                  if (not has_tried_initial_routers
-                      or r != self.first_initial_routing_address)],
+                *(existing_routers - {self.first_initial_routing_address}),
                 database=database, bookmarks=bookmarks
         ):
             return
 
-        if (not has_tried_initial_routers
-                and self.first_initial_routing_address not in existing_routers):
+        if not prefer_initial_routing_address:
             if self.update_routing_table_from(
                 self.first_initial_routing_address, database=database,
                 bookmarks=bookmarks
