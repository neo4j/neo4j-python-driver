--- conflicted
+++ resolved
@@ -25,39 +25,24 @@
 
 from neo4j._exceptions import (
     BoltError,
-    BoltIncompleteCommitError,
     BoltProtocolError,
 )
 from neo4j.addressing import Address
-from neo4j.api import ServerInfo
 from neo4j.api import (
     READ_ACCESS,
+    ServerInfo,
     Version,
 )
 from neo4j.exceptions import (
     AuthError,
-<<<<<<< HEAD
     ConfigurationError,
     DatabaseUnavailable,
     DriverError,
-    ForbiddenOnReadOnlyDatabase,
-    NotALeader,
-    ServiceUnavailable,
-    SessionExpired,
-=======
-    DatabaseUnavailable,
-    ConfigurationError,
     ForbiddenOnReadOnlyDatabase,
     IncompleteCommit,
     NotALeader,
     ServiceUnavailable,
     SessionExpired,
-)
-from neo4j._exceptions import BoltProtocolError
-from neo4j.packstream import (
-    Unpacker,
-    Packer,
->>>>>>> cdf8c831
 )
 from neo4j.io import (
     check_supported_server_product,
