#!/usr/bin/env python
# -*- encoding: utf-8 -*-

# Copyright (c) "Neo4j"
# Neo4j Sweden AB [http://neo4j.com]
#
# This file is part of Neo4j.
#
# Licensed under the Apache License, Version 2.0 (the "License");
# you may not use this file except in compliance with the License.
# You may obtain a copy of the License at
#
#     http://www.apache.org/licenses/LICENSE-2.0
#
# Unless required by applicable law or agreed to in writing, software
# distributed under the License is distributed on an "AS IS" BASIS,
# WITHOUT WARRANTIES OR CONDITIONS OF ANY KIND, either express or implied.
# See the License for the specific language governing permissions and
# limitations under the License.

from collections import deque
from logging import getLogger
from ssl import SSLSocket
from time import perf_counter

from neo4j._exceptions import (
    BoltError,
    BoltIncompleteCommitError,
    BoltProtocolError,
)
from neo4j.addressing import Address
from neo4j.api import (
    READ_ACCESS,
    SYSTEM_DATABASE,
    Version,
)
from neo4j.api import ServerInfo
from neo4j.exceptions import (
    AuthError,
    DatabaseUnavailable,
<<<<<<< HEAD
    DriverError,
    ForbiddenOnReadOnlyDatabase,
=======
    ForbiddenOnReadOnlyDatabase,
    IncompleteCommit,
>>>>>>> cdf8c831
    NotALeader,
    ServiceUnavailable,
    SessionExpired,
)
<<<<<<< HEAD
=======
from neo4j._exceptions import BoltProtocolError
from neo4j.packstream import (
    Unpacker,
    Packer,
)
>>>>>>> cdf8c831
from neo4j.io import (
    Bolt,
    BoltPool,
    check_supported_server_product,
)
from neo4j.io._common import (
    CommitResponse,
    Inbox,
    InitResponse,
    Outbox,
    Response,
)
from neo4j.meta import get_user_agent
from neo4j.packstream import (
    Unpacker,
    Packer,
)


log = getLogger("neo4j")


class Bolt4x0(Bolt):
    """ Protocol handler for Bolt 4.0.

    This is supported by Neo4j versions 4.0, 4.1 and 4.2.
    """

    PROTOCOL_VERSION = Version(4, 0)

    # The socket
    in_use = False

    # The socket
    _closed = False

    # The socket
    _defunct = False

    #: The pool of which this connection is a member
    pool = None

    def __init__(self, unresolved_address, sock, max_connection_lifetime, *, auth=None, user_agent=None, routing_context=None):
        self.unresolved_address = unresolved_address
        self.socket = sock
        self.server_info = ServerInfo(Address(sock.getpeername()), self.PROTOCOL_VERSION)
        self.outbox = Outbox()
        self.inbox = Inbox(self.socket, on_error=self._set_defunct_read)
        self.packer = Packer(self.outbox)
        self.unpacker = Unpacker(self.inbox)
        self.responses = deque()
        self._max_connection_lifetime = max_connection_lifetime  # self.pool_config.max_connection_lifetime
        self._creation_timestamp = perf_counter()
        self.supports_multiple_results = True
        self.supports_multiple_databases = True
        self._is_reset = True
        self.routing_context = routing_context

        # Determine the user agent
        if user_agent:
            self.user_agent = user_agent
        else:
            self.user_agent = get_user_agent()

        # Determine auth details
        if not auth:
            self.auth_dict = {}
        elif isinstance(auth, tuple) and 2 <= len(auth) <= 3:
            from neo4j import Auth
            self.auth_dict = vars(Auth("basic", *auth))
        else:
            try:
                self.auth_dict = vars(auth)
            except (KeyError, TypeError):
                raise AuthError("Cannot determine auth details from %r" % auth)

        # Check for missing password
        try:
            credentials = self.auth_dict["credentials"]
        except KeyError:
            pass
        else:
            if credentials is None:
                raise AuthError("Password cannot be None")

    @property
    def encrypted(self):
        return isinstance(self.socket, SSLSocket)

    @property
    def der_encoded_server_certificate(self):
        return self.socket.getpeercert(binary_form=True)

    @property
    def local_port(self):
        try:
            return self.socket.getsockname()[1]
        except OSError:
            return 0

    def get_base_headers(self):
        return {
            "user_agent": self.user_agent,
        }

    def hello(self):
        headers = self.get_base_headers()
        headers.update(self.auth_dict)
        logged_headers = dict(headers)
        if "credentials" in logged_headers:
            logged_headers["credentials"] = "*******"
        log.debug("[#%04X]  C: HELLO %r", self.local_port, logged_headers)
        self._append(b"\x01", (headers,),
                     response=InitResponse(self, on_success=self.server_info.update))
        self.send_all()
        self.fetch_all()
        check_supported_server_product(self.server_info.agent)

    def route(self, database=None, bookmarks=None):
        metadata = {}
        records = []

        def fail(md):
            from neo4j._exceptions import BoltRoutingError
            code = md.get("code")
            if code == "Neo.ClientError.Database.DatabaseNotFound":
                return  # surface this error to the user
            elif code == "Neo.ClientError.Procedure.ProcedureNotFound":
                raise BoltRoutingError("Server does not support routing", self.unresolved_address)
            else:
                raise BoltRoutingError("Routing support broken on server", self.unresolved_address)

        if database is None:  # default database
            self.run(
                "CALL dbms.routing.getRoutingTable($context)",
                {"context": self.routing_context},
                mode="r",
                bookmarks=bookmarks,
                db=SYSTEM_DATABASE,
                on_success=metadata.update, on_failure=fail
            )
        else:
            self.run(
                "CALL dbms.routing.getRoutingTable($context, $database)",
                {"context": self.routing_context, "database": database},
                mode="r",
                bookmarks=bookmarks,
                db=SYSTEM_DATABASE,
                on_success=metadata.update, on_failure=fail
            )
        self.pull(on_success=metadata.update, on_records=records.extend)
        self.send_all()
        self.fetch_all()
        routing_info = [dict(zip(metadata.get("fields", ()), values)) for values in records]
        return routing_info

    def run(self, query, parameters=None, mode=None, bookmarks=None, metadata=None, timeout=None, db=None, **handlers):
        if not parameters:
            parameters = {}
        extra = {}
        if mode in (READ_ACCESS, "r"):
            extra["mode"] = "r"  # It will default to mode "w" if nothing is specified
        if db:
            extra["db"] = db
        if bookmarks:
            try:
                extra["bookmarks"] = list(bookmarks)
            except TypeError:
                raise TypeError("Bookmarks must be provided within an iterable")
        if metadata:
            try:
                extra["tx_metadata"] = dict(metadata)
            except TypeError:
                raise TypeError("Metadata must be coercible to a dict")
        if timeout:
            try:
                extra["tx_timeout"] = int(1000 * timeout)
            except TypeError:
                raise TypeError("Timeout must be specified as a number of seconds")
        fields = (query, parameters, extra)
        log.debug("[#%04X]  C: RUN %s", self.local_port, " ".join(map(repr, fields)))
        if query.upper() == u"COMMIT":
            self._append(b"\x10", fields, CommitResponse(self, **handlers))
        else:
            self._append(b"\x10", fields, Response(self, **handlers))
        self._is_reset = False

    def discard(self, n=-1, qid=-1, **handlers):
        extra = {"n": n}
        if qid != -1:
            extra["qid"] = qid
        log.debug("[#%04X]  C: DISCARD %r", self.local_port, extra)
        self._append(b"\x2F", (extra,), Response(self, **handlers))

    def pull(self, n=-1, qid=-1, **handlers):
        extra = {"n": n}
        if qid != -1:
            extra["qid"] = qid
        log.debug("[#%04X]  C: PULL %r", self.local_port, extra)
        self._append(b"\x3F", (extra,), Response(self, **handlers))
        self._is_reset = False

    def begin(self, mode=None, bookmarks=None, metadata=None, timeout=None,
              db=None, **handlers):
        extra = {}
        if mode in (READ_ACCESS, "r"):
            extra["mode"] = "r"  # It will default to mode "w" if nothing is specified
        if db:
            extra["db"] = db
        if bookmarks:
            try:
                extra["bookmarks"] = list(bookmarks)
            except TypeError:
                raise TypeError("Bookmarks must be provided within an iterable")
        if metadata:
            try:
                extra["tx_metadata"] = dict(metadata)
            except TypeError:
                raise TypeError("Metadata must be coercible to a dict")
        if timeout:
            try:
                extra["tx_timeout"] = int(1000 * timeout)
            except TypeError:
                raise TypeError("Timeout must be specified as a number of seconds")
        log.debug("[#%04X]  C: BEGIN %r", self.local_port, extra)
        self._append(b"\x11", (extra,), Response(self, **handlers))
        self._is_reset = False

    def commit(self, **handlers):
        log.debug("[#%04X]  C: COMMIT", self.local_port)
        self._append(b"\x12", (), CommitResponse(self, **handlers))

    def rollback(self, **handlers):
        log.debug("[#%04X]  C: ROLLBACK", self.local_port)
        self._append(b"\x13", (), Response(self, **handlers))

    def _append(self, signature, fields=(), response=None):
        """ Add a message to the outgoing queue.

        :arg signature: the signature of the message
        :arg fields: the fields of the message as a tuple
        :arg response: a response object to handle callbacks
        """
        self.packer.pack_struct(signature, fields)
        self.outbox.chunk()
        self.outbox.chunk()
        self.responses.append(response)

    def reset(self):
        """ Add a RESET message to the outgoing queue, send
        it and consume all remaining messages.
        """

        def fail(metadata):
            raise BoltProtocolError("RESET failed %r" % metadata, self.unresolved_address)

        log.debug("[#%04X]  C: RESET", self.local_port)
        self._append(b"\x0F", response=Response(self, on_failure=fail))
        self.send_all()
        self.fetch_all()
        self._is_reset = True

    def _send_all(self):
        data = self.outbox.view()
        if data:
            try:
                self.socket.sendall(data)
            except OSError as error:
                self._set_defunct_write(error)
            self.outbox.clear()

    def send_all(self):
        """ Send all queued messages to the server.
        """
        if self.closed():
            raise ServiceUnavailable("Failed to write to closed connection {!r} ({!r})".format(
                self.unresolved_address, self.server_info.address))

        if self.defunct():
            raise ServiceUnavailable("Failed to write to defunct connection {!r} ({!r})".format(
                self.unresolved_address, self.server_info.address))

        self._send_all()

    def fetch_message(self):
        """ Receive at least one message from the server, if available.

        :return: 2-tuple of number of detail messages and number of summary
                 messages fetched
        """
        if self._closed:
            raise ServiceUnavailable("Failed to read from closed connection {!r} ({!r})".format(
                self.unresolved_address, self.server_info.address))

        if self._defunct:
            raise ServiceUnavailable("Failed to read from defunct connection {!r} ({!r})".format(
                self.unresolved_address, self.server_info.address))

        if not self.responses:
            return 0, 0

        # Receive exactly one message
        details, summary_signature, summary_metadata = next(self.inbox)

        if details:
            log.debug("[#%04X]  S: RECORD * %d", self.local_port, len(details))  # Do not log any data
            self.responses[0].on_records(details)

        if summary_signature is None:
            return len(details), 0

        response = self.responses.popleft()
        response.complete = True
        if summary_signature == b"\x70":
            log.debug("[#%04X]  S: SUCCESS %r", self.local_port, summary_metadata)
            response.on_success(summary_metadata or {})
        elif summary_signature == b"\x7E":
            log.debug("[#%04X]  S: IGNORED", self.local_port)
            response.on_ignored(summary_metadata or {})
        elif summary_signature == b"\x7F":
            log.debug("[#%04X]  S: FAILURE %r", self.local_port, summary_metadata)
            try:
                response.on_failure(summary_metadata or {})
            except (ServiceUnavailable, DatabaseUnavailable):
                if self.pool:
                    self.pool.deactivate(address=self.unresolved_address),
                raise
            except (NotALeader, ForbiddenOnReadOnlyDatabase):
                if self.pool:
                    self.pool.on_write_failure(address=self.unresolved_address),
                raise
        else:
            raise BoltProtocolError("Unexpected response message with signature "
                                    "%02X" % ord(summary_signature), self.unresolved_address)

        return len(details), 1

    def _set_defunct_read(self, error=None):
        message = "Failed to read from defunct connection {!r} ({!r})".format(
            self.unresolved_address, self.server_info.address
        )
        self._set_defunct(message, error=error)

    def _set_defunct_write(self, error=None):
        message = "Failed to write data to connection {!r} ({!r})".format(
            self.unresolved_address, self.server_info.address
        )
        self._set_defunct(message, error=error)

    def _set_defunct(self, message, error=None):
        direct_driver = isinstance(self.pool, BoltPool)

        if error:
            log.error(str(error))
        log.error(message)
        # We were attempting to receive data but the connection
        # has unexpectedly terminated. So, we need to close the
        # connection from the client side, and remove the address
        # from the connection pool.
        self._defunct = True
        self.close()
        if self.pool:
            self.pool.deactivate(address=self.unresolved_address)
        # Iterate through the outstanding responses, and if any correspond
        # to COMMIT requests then raise an error to signal that we are
        # unable to confirm that the COMMIT completed successfully.
        for response in self.responses:
            if isinstance(response, CommitResponse):
                if error:
                    raise IncompleteCommit(message) from error
                else:
                    raise IncompleteCommit(message)

        if direct_driver:
            if error:
                raise ServiceUnavailable(message) from error
            else:
                raise ServiceUnavailable(message)
        else:
            if error:
                raise SessionExpired(message) from error
            else:
                raise SessionExpired(message)

    def timedout(self):
        return 0 <= self._max_connection_lifetime <= perf_counter() - self._creation_timestamp

    def fetch_all(self):
        """ Fetch all outstanding messages.

        :return: 2-tuple of number of detail messages and number of summary
                 messages fetched
        """
        detail_count = summary_count = 0
        while self.responses:
            response = self.responses[0]
            while not response.complete:
                detail_delta, summary_delta = self.fetch_message()
                detail_count += detail_delta
                summary_count += summary_delta
        return detail_count, summary_count

    def close(self):
        """ Close the connection.
        """
        if not self._closed:
            if not self._defunct:
                log.debug("[#%04X]  C: GOODBYE", self.local_port)
                self._append(b"\x02", ())
                try:
                    self._send_all()
                except (OSError, BoltError, DriverError):
                    pass
            log.debug("[#%04X]  C: <CLOSE>", self.local_port)
            try:
                self.socket.close()
            except OSError:
                pass
            finally:
                self._closed = True

    def closed(self):
        return self._closed

    def defunct(self):
        return self._defunct


class Bolt4x1(Bolt4x0):
    """ Protocol handler for Bolt 4.1.

    This is supported by Neo4j versions 4.1 and 4.2.
    """

    PROTOCOL_VERSION = Version(4, 1)

    def get_base_headers(self):
        """ Bolt 4.1 passes the routing context, originally taken from
        the URI, into the connection initialisation message. This
        enables server-side routing to propagate the same behaviour
        through its driver.
        """
        headers = {
            "user_agent": self.user_agent,
        }
        if self.routing_context is not None:
            headers["routing"] = self.routing_context
        return headers


class Bolt4x2(Bolt4x1):
    """ Protocol handler for Bolt 4.2.

    This is supported by Neo4j version 4.2.
    """

    PROTOCOL_VERSION = Version(4, 2)


class Bolt4x3(Bolt4x2):
    """ Protocol handler for Bolt 4.3.

    This is supported by Neo4j version 4.3.
    """

    PROTOCOL_VERSION = Version(4, 3)

    def route(self, database=None, bookmarks=None):

        def fail(md):
            from neo4j._exceptions import BoltRoutingError
            code = md.get("code")
            if code == "Neo.ClientError.Database.DatabaseNotFound":
                return  # surface this error to the user
            elif code == "Neo.ClientError.Procedure.ProcedureNotFound":
                raise BoltRoutingError("Server does not support routing", self.unresolved_address)
            else:
                raise BoltRoutingError("Routing support broken on server", self.unresolved_address)

        routing_context = self.routing_context or {}
        log.debug("[#%04X]  C: ROUTE %r %r", self.local_port, routing_context, database)
        metadata = {}
        if bookmarks is None:
            bookmarks = []
        else:
            bookmarks = list(bookmarks)
        self._append(b"\x66", (routing_context, bookmarks, database),
                     response=Response(self, on_success=metadata.update, on_failure=fail))
        self.send_all()
        self.fetch_all()
        return [metadata.get("rt")]<|MERGE_RESOLUTION|>--- conflicted
+++ resolved
@@ -25,7 +25,6 @@
 
 from neo4j._exceptions import (
     BoltError,
-    BoltIncompleteCommitError,
     BoltProtocolError,
 )
 from neo4j.addressing import Address
@@ -38,25 +37,13 @@
 from neo4j.exceptions import (
     AuthError,
     DatabaseUnavailable,
-<<<<<<< HEAD
     DriverError,
     ForbiddenOnReadOnlyDatabase,
-=======
-    ForbiddenOnReadOnlyDatabase,
     IncompleteCommit,
->>>>>>> cdf8c831
     NotALeader,
     ServiceUnavailable,
     SessionExpired,
 )
-<<<<<<< HEAD
-=======
-from neo4j._exceptions import BoltProtocolError
-from neo4j.packstream import (
-    Unpacker,
-    Packer,
-)
->>>>>>> cdf8c831
 from neo4j.io import (
     Bolt,
     BoltPool,
@@ -74,7 +61,6 @@
     Unpacker,
     Packer,
 )
-
 
 log = getLogger("neo4j")
 
