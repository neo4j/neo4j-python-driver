--- conflicted
+++ resolved
@@ -74,95 +74,6 @@
             cls = self._relationship_types[name] = type(str(name), (Relationship,), {})
         return cls
 
-<<<<<<< HEAD
-=======
-    class Hydrator:
-
-        def __init__(self, graph):
-            self.graph = graph
-
-        def hydrate_node(self, id_, labels=None,
-                         properties=None, element_id=None):
-            assert isinstance(self.graph, Graph)
-            # backwards compatibility with Neo4j < 5.0
-            if element_id is None:
-                element_id = str(id_)
-
-            try:
-                inst = self.graph._nodes[element_id]
-            except KeyError:
-                inst = Node(self.graph, element_id, id_, labels, properties)
-                self.graph._nodes[element_id] = inst
-                self.graph._legacy_nodes[id_] = inst
-            else:
-                # If we have already hydrated this node as the endpoint of
-                # a relationship, it won't have any labels or properties.
-                # Therefore, we need to add the ones we have here.
-                if labels:
-                    inst._labels = inst._labels.union(labels)  # frozen_set
-                if properties:
-                    inst._properties.update(properties)
-            return inst
-
-        def hydrate_relationship(self, id_, n0_id, n1_id, type_,
-                                 properties=None, element_id=None,
-                                 n0_element_id=None, n1_element_id=None):
-            # backwards compatibility with Neo4j < 5.0
-            if element_id is None:
-                element_id = str(id_)
-            if n0_element_id is None:
-                n0_element_id = str(n0_id)
-            if n1_element_id is None:
-                n1_element_id = str(n1_id)
-
-            inst = self.hydrate_unbound_relationship(id_, type_, properties,
-                                                     element_id)
-            inst._start_node = self.hydrate_node(n0_id,
-                                                 element_id=n0_element_id)
-            inst._end_node = self.hydrate_node(n1_id, element_id=n1_element_id)
-            return inst
-
-        def hydrate_unbound_relationship(self, id_, type_, properties=None,
-                                         element_id=None):
-            assert isinstance(self.graph, Graph)
-            # backwards compatibility with Neo4j < 5.0
-            if element_id is None:
-                element_id = str(id_)
-
-            try:
-                inst = self.graph._relationships[element_id]
-            except KeyError:
-                r = self.graph.relationship_type(type_)
-                inst = r(
-                    self.graph, element_id, id_, properties
-                )
-                self.graph._relationships[element_id] = inst
-                self.graph._legacy_relationships[id_] = inst
-            return inst
-
-        def hydrate_path(self, nodes, relationships, sequence):
-            assert isinstance(self.graph, Graph)
-            assert len(nodes) >= 1
-            assert len(sequence) % 2 == 0
-            last_node = nodes[0]
-            entities = [last_node]
-            for i, rel_index in enumerate(sequence[::2]):
-                assert rel_index != 0
-                next_node = nodes[sequence[2 * i + 1]]
-                if rel_index > 0:
-                    r = relationships[rel_index - 1]
-                    r._start_node = last_node
-                    r._end_node = next_node
-                    entities.append(r)
-                else:
-                    r = relationships[-rel_index - 1]
-                    r._start_node = next_node
-                    r._end_node = last_node
-                    entities.append(r)
-                last_node = next_node
-            return Path(*entities)
-
->>>>>>> 2b4f1c77
 
 class Entity(Mapping):
     """ Base class for :class:`.Node` and :class:`.Relationship` that
