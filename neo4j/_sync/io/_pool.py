# Copyright (c) "Neo4j"
# Neo4j Sweden AB [https://neo4j.com]
#
# This file is part of Neo4j.
#
# Licensed under the Apache License, Version 2.0 (the "License");
# you may not use this file except in compliance with the License.
# You may obtain a copy of the License at
#
#     https://www.apache.org/licenses/LICENSE-2.0
#
# Unless required by applicable law or agreed to in writing, software
# distributed under the License is distributed on an "AS IS" BASIS,
# WITHOUT WARRANTIES OR CONDITIONS OF ANY KIND, either express or implied.
# See the License for the specific language governing permissions and
# limitations under the License.


import abc
import asyncio
import logging
from collections import (
    defaultdict,
    deque,
)
from logging import getLogger
from random import choice

from ..._async_compat.concurrency import (
    Condition,
    CooperativeRLock,
    RLock,
)
from ..._async_compat.network import NetworkUtil
from ..._conf import (
    PoolConfig,
    WorkspaceConfig,
)
from ..._deadline import (
    connection_deadline,
    Deadline,
)
from ..._exceptions import BoltError
from ..._routing import RoutingTable
from ...api import (
    READ_ACCESS,
    WRITE_ACCESS,
)
from ...exceptions import (
    ClientError,
    ConfigurationError,
    DriverError,
    Neo4jError,
    ReadServiceUnavailable,
    ServiceUnavailable,
    SessionExpired,
    WriteServiceUnavailable,
)
from ._bolt import Bolt


# Set up logger
log = getLogger("neo4j")


class IOPool(abc.ABC):
    """ A collection of connections to one or more server addresses.
    """

    def __init__(self, opener, pool_config, workspace_config):
        assert callable(opener)
        assert isinstance(pool_config, PoolConfig)
        assert isinstance(workspace_config, WorkspaceConfig)

        self.opener = opener
        self.pool_config = pool_config
        self.workspace_config = workspace_config
        self.connections = defaultdict(deque)
        self.connections_reservations = defaultdict(lambda: 0)
        self.lock = CooperativeRLock()
        self.cond = Condition(self.lock)

    def __enter__(self):
        return self

    def __exit__(self, exc_type, exc_value, traceback):
        self.close()

    def _acquire_from_pool(self, address):
        with self.lock:
            for connection in list(self.connections.get(address, [])):
                if connection.in_use:
                    continue
                connection.pool = self
                connection.in_use = True
                return connection
        return None  # no free connection available

    def _acquire_from_pool_checked(
        self, address, health_check, deadline
    ):
        while not deadline.expired():
            connection = self._acquire_from_pool(address)
            if not connection:
                return None  # no free connection available
            if not health_check(connection, deadline):
                # `close` is a noop on already closed connections.
                # This is to make sure that the connection is
                # gracefully closed, e.g. if it's just marked as
                # `stale` but still alive.
                if log.isEnabledFor(logging.DEBUG):
                    log.debug(
                        "[#%04X]  _: <POOL> removing old connection %s "
                        "(closed=%s, defunct=%s, stale=%s, in_use=%s)",
                        connection.local_port, connection.connection_id,
                        connection.closed(), connection.defunct(),
                        connection.stale(), connection.in_use
                    )
                connection.close()
                with self.lock:
                    try:
                        self.connections.get(address, []).remove(connection)
                    except ValueError:
                        # If closure fails (e.g. because the server went
                        # down), all connections to the same address will
                        # be removed. Therefore, we silently ignore if the
                        # connection isn't in the pool anymore.
                        pass
                continue  # try again with a new connection
            else:
                return connection

    def _acquire_new_later(self, address, deadline):
        def connection_creator():
            released_reservation = False
            try:
                try:
                    connection = self.opener(
                        address, deadline.to_timeout()
                    )
                except ServiceUnavailable:
                    self.deactivate(address)
                    raise
                connection.pool = self
                connection.in_use = True
                with self.lock:
                    self.connections_reservations[address] -= 1
                    released_reservation = True
                    self.connections[address].append(connection)
                return connection
            finally:
                if not released_reservation:
                    with self.lock:
                        self.connections_reservations[address] -= 1

        max_pool_size = self.pool_config.max_connection_pool_size
        infinite_pool_size = (max_pool_size < 0
                              or max_pool_size == float("inf"))
        with self.lock:
            connections = self.connections[address]
            pool_size = (len(connections)
                         + self.connections_reservations[address])
            if infinite_pool_size or pool_size < max_pool_size:
                # there's room for a new connection
                self.connections_reservations[address] += 1
                return connection_creator
        return None

    def _acquire(self, address, deadline, liveness_check_timeout):
        """ Acquire a connection to a given address from the pool.
        The address supplied should always be an IP address, not
        a host name.

        This method is thread safe.
        """
        def health_check(connection_, deadline_):
            if (connection_.closed()
                    or connection_.defunct()
                    or connection_.stale()):
                return False
            if liveness_check_timeout is not None:
                if connection_.is_idle_for(liveness_check_timeout):
                    with connection_deadline(connection_, deadline_):
                        try:
                            log.debug("[#%04X]  _: <POOL> liveness check",
                                      connection_.local_port)
                            connection_.reset()
                        except (OSError, ServiceUnavailable, SessionExpired):
                            return False
            return True

        while True:
            # try to find a free connection in the pool
            connection = self._acquire_from_pool_checked(
                address, health_check, deadline
            )
            if connection:
                log.debug("[#%04X]  _: <POOL> handing out existing connection "
                          "%s", connection.local_port,
                          connection.connection_id)
                return connection
            # all connections in pool are in-use
            with self.lock:
                connection_creator = self._acquire_new_later(address, deadline)
                if connection_creator:
                    break

                # failed to obtain a connection from pool because the
                # pool is full and no free connection in the pool
                timeout = deadline.to_timeout()
                if (
                    timeout == 0  # deadline expired
                    or not self.cond.wait(timeout)
                ):
                    log.debug("[#0000]  _: <POOL> acquisition timed out")
                    raise ClientError(
                        "failed to obtain a connection from the pool within "
                        "{!r}s (timeout)".format(deadline.original_timeout)
                    )
        log.debug("[#0000]  _: <POOL> trying to hand out new connection")
        return connection_creator()

    @abc.abstractmethod
    def acquire(
        self, access_mode, timeout, database, bookmarks, liveness_check_timeout
    ):
        """ Acquire a connection to a server that can satisfy a set of parameters.

        :param access_mode:
        :param timeout: timeout for the core acquisition
            (excluding potential preparation like fetching routing tables).
        :param database:
        :param bookmarks:
        :param liveness_check_timeout:
        """
        ...

    def kill_and_release(self, *connections):
        """ Release connections back into the pool after closing them.

        This method is thread safe.
        """
        for connection in connections:
            if not (connection.defunct()
                    or connection.closed()):
                log.debug(
                    "[#%04X]  _: <POOL> killing connection on release %s",
                    connection.local_port, connection.connection_id
                )
                connection.kill()
        with self.lock:
            for connection in connections:
                connection.in_use = False
            self.cond.notify_all()

    def release(self, *connections):
        """ Release connections back into the pool.

        This method is thread safe.
        """
        cancelled = None
        for connection in connections:
            if not (connection.defunct()
                    or connection.closed()
                    or connection.is_reset):
                if cancelled is not None:
                    log.debug(
                        "[#%04X]  _: <POOL> released unclean connection %s",
                        connection.local_port, connection.connection_id
                    )
                    connection.kill()
                    continue
                try:
                    log.debug(
                        "[#%04X]  _: <POOL> released unclean connection %s",
                        connection.local_port, connection.connection_id
                    )
                    connection.reset()
                except (Neo4jError, DriverError, BoltError) as e:
                    log.debug("[#%04X]  _: <POOL> failed to reset connection "
                              "on release: %r", connection.local_port, e)
                except asyncio.CancelledError as e:
                    log.debug("[#%04X]  _: <POOL> cancelled reset connection "
                              "on release: %r", connection.local_port, e)
                    cancelled = e
                    connection.kill()
        with self.lock:
            for connection in connections:
                connection.in_use = False
                log.debug(
                    "[#%04X]  _: <POOL> released %s",
                    connection.local_port, connection.connection_id
                )
            self.cond.notify_all()
        if cancelled is not None:
            raise cancelled

    def in_use_connection_count(self, address):
        """ Count the number of connections currently in use to a given
        address.
        """
        with self.lock:
            connections = self.connections.get(address, ())
            return sum(connection.in_use for connection in connections)

    def mark_all_stale(self):
        with self.lock:
            for address in self.connections:
                for connection in self.connections[address]:
                    connection.set_stale()

    @classmethod
    def _close_connections(cls, connections):
        cancelled = None
        for connection in connections:
            if cancelled is not None:
                connection.kill()
                continue
            try:
                connection.close()
            except asyncio.CancelledError as e:
                # We've got cancelled: no more time to gracefully close these
                # connections. Time to burn down the place.
                cancelled = e
                connection.kill()
        if cancelled is not None:
            raise cancelled

    def deactivate(self, address):
        """ Deactivate an address from the connection pool, if present, closing
        all idle connection to that address
        """
        with self.lock:
            try:
                connections = self.connections[address]
            except KeyError:  # already removed from the connection pool
                return
            closable_connections = [
                conn for conn in connections if not conn.in_use
            ]
            # First remove all connections in question, then try to close them.
            # If closing of a connection fails, we will end up in this method
            # again.
            for conn in closable_connections:
                connections.remove(conn)
            if not self.connections[address]:
                del self.connections[address]

        self._close_connections(closable_connections)

    def on_write_failure(self, address):
        raise WriteServiceUnavailable(
            "No write service available for pool {}".format(self)
        )

    def close(self):
        """ Close all connections and empty the pool.
        This method is thread safe.
        """
        log.debug("[#0000]  _: <POOL> close")
        try:
            connections = []
            with self.lock:
                for address in list(self.connections):
                    for connection in self.connections.pop(address, ()):
                        connections.append(connection)
            self._close_connections(connections)
        except TypeError:
            pass


class BoltPool(IOPool):

    @classmethod
    def open(cls, address, *, auth, pool_config, workspace_config):
        """Create a new BoltPool

        :param address:
        :param auth:
        :param pool_config:
        :param workspace_config:
        :return: BoltPool
        """

        def opener(addr, timeout):
            return Bolt.open(
                addr, auth=auth, timeout=timeout, routing_context=None,
                pool_config=pool_config
            )

        pool = cls(opener, pool_config, workspace_config, address)
        log.debug("[#0000]  _: <POOL> created, direct address %r", address)
        return pool

    def __init__(self, opener, pool_config, workspace_config, address):
        super().__init__(opener, pool_config, workspace_config)
        self.address = address

    def __repr__(self):
        return "<{} address={!r}>".format(self.__class__.__name__,
                                          self.address)

    def acquire(
        self, access_mode, timeout, database, bookmarks, liveness_check_timeout
    ):
        # The access_mode and database is not needed for a direct connection,
        # it's just there for consistency.
        log.debug("[#0000]  _: <POOL> acquire direct connection, "
                  "access_mode=%r, database=%r", access_mode, database)
        deadline = Deadline.from_timeout_or_deadline(timeout)
        return self._acquire(
            self.address, deadline, liveness_check_timeout
        )


class Neo4jPool(IOPool):
    """ Connection pool with routing table.
    """

    @classmethod
    def open(cls, *addresses, auth, pool_config, workspace_config,
             routing_context=None):
        """Create a new Neo4jPool

        :param addresses: one or more address as positional argument
        :param auth:
        :param pool_config:
        :param workspace_config:
        :param routing_context:
        :return: Neo4jPool
        """

        address = addresses[0]
        if routing_context is None:
            routing_context = {}
        elif "address" in routing_context:
            raise ConfigurationError("The key 'address' is reserved for routing context.")
        routing_context["address"] = str(address)

        def opener(addr, timeout):
            return Bolt.open(
                addr, auth=auth, timeout=timeout,
                routing_context=routing_context, pool_config=pool_config
            )

        pool = cls(opener, pool_config, workspace_config, address)
        log.debug("[#0000]  _: <POOL> created, routing address %r", address)
        return pool

    def __init__(self, opener, pool_config, workspace_config, address):
        """

        :param opener:
        :param pool_config:
        :param workspace_config:
        :param address:
        """
        super().__init__(opener, pool_config, workspace_config)
        # Each database have a routing table, the default database is a special case.
        self.address = address
        self.routing_tables = {}
        self.refresh_lock = RLock()

    def __repr__(self):
        """ The representation shows the initial routing addresses.

        :return: The representation
        :rtype: str
        """
        return "<{} address={!r}>".format(self.__class__.__name__,
                                          self.address)

    def get_or_create_routing_table(self, database):
        with self.refresh_lock:
            if database not in self.routing_tables:
                self.routing_tables[database] = RoutingTable(
                    database=database,
                    routers=[self.address]
                )
            return self.routing_tables[database]

    def fetch_routing_info(
        self, address, database, imp_user, bookmarks, acquisition_timeout
    ):
        """ Fetch raw routing info from a given router address.

        :param address: router address
        :param database: the database name to get routing table for
        :param imp_user: the user to impersonate while fetching the routing
                         table
        :type imp_user: str or None
        :param bookmarks: iterable of bookmark values after which the routing
                          info should be fetched
        :param acquisition_timeout: connection acquisition timeout

        :return: list of routing records, or None if no connection
            could be established or if no readers or writers are present
        :raise ServiceUnavailable: if the server does not support
            routing, or if routing support is broken or outdated
        """
        deadline = Deadline.from_timeout_or_deadline(acquisition_timeout)
        log.debug("[#0000]  _: <POOL> _acquire router connection, "
                  "database=%r, address=%r", database, address)
        cx = self._acquire(address, deadline, None)
        try:
            routing_table = cx.route(
                database=database or self.workspace_config.database,
                imp_user=imp_user or self.workspace_config.impersonated_user,
                bookmarks=bookmarks
            )
        finally:
            self.release(cx)
        return routing_table

    def fetch_routing_table(
        self, *, address, acquisition_timeout, database, imp_user, bookmarks
    ):
        """ Fetch a routing table from a given router address.

        :param address: router address
        :param acquisition_timeout: connection acquisition timeout
        :param database: the database name
        :type: str
        :param imp_user: the user to impersonate while fetching the routing
                         table
        :type imp_user: str or None
        :param bookmarks: bookmarks used when fetching routing table

        :return: a new RoutingTable instance or None if the given router is
                 currently unable to provide routing information
        """
        new_routing_info = None
        try:
            new_routing_info = self.fetch_routing_info(
                address, database, imp_user, bookmarks, acquisition_timeout
            )
        except Neo4jError as e:
            # checks if the code is an error that is caused by the client. In
            # this case there is no sense in trying to fetch a RT from another
            # router. Hence, the driver should fail fast during discovery.
            if e.is_fatal_during_discovery():
                raise
        except (ServiceUnavailable, SessionExpired):
            pass
        if not new_routing_info:
            log.debug("[#0000]  _: <POOL> failed to fetch routing info "
                      "from %r", address)
            return None
        else:
            servers = new_routing_info[0]["servers"]
            ttl = new_routing_info[0]["ttl"]
            database = new_routing_info[0].get("db", database)
            new_routing_table = RoutingTable.parse_routing_info(
                database=database, servers=servers, ttl=ttl
            )

        # Parse routing info and count the number of each type of server
        num_routers = len(new_routing_table.routers)
        num_readers = len(new_routing_table.readers)

        # num_writers = len(new_routing_table.writers)
        # If no writers are available. This likely indicates a temporary state,
        # such as leader switching, so we should not signal an error.

        # No routers
        if num_routers == 0:
            log.debug("[#0000]  _: <POOL> no routing servers returned from "
                      "server %s", address)
            return None

        # No readers
        if num_readers == 0:
            log.debug("[#0000]  _: <POOL> no read servers returned from "
                      "server %s", address)
            return None

        # At least one of each is fine, so return this table
        return new_routing_table

    def _update_routing_table_from(
        self, *routers, database, imp_user, bookmarks, acquisition_timeout,
        database_callback
    ):
        """ Try to update routing tables with the given routers.

        :return: True if the routing table is successfully updated,
        otherwise False
        """
        if routers:
            log.debug("[#0000]  _: <POOL> attempting to update routing "
                      "table from {}".format(", ".join(map(repr, routers))))
        for router in routers:
            for address in NetworkUtil.resolve_address(
                router, resolver=self.pool_config.resolver
            ):
                new_routing_table = self.fetch_routing_table(
                    address=address, acquisition_timeout=acquisition_timeout,
                    database=database, imp_user=imp_user, bookmarks=bookmarks
                )
                if new_routing_table is not None:
                    new_database = new_routing_table.database
                    old_routing_table = self.get_or_create_routing_table(
                        new_database
                    )
                    old_routing_table.update(new_routing_table)
                    log.debug(
                        "[#0000]  _: <POOL> update routing table from "
                        "address=%r (%r)",
                        address, self.routing_tables[new_database]
                    )
                    if callable(database_callback):
                        database_callback(new_database)
                    return True
            self.deactivate(router)
        return False

    def update_routing_table(
        self, *, database, imp_user, bookmarks, acquisition_timeout=None,
        database_callback=None
    ):
        """ Update the routing table from the first router able to provide
        valid routing information.

        :param database: The database name
        :param imp_user: the user to impersonate while fetching the routing
                         table
        :type imp_user: str or None
        :param bookmarks: bookmarks used when fetching routing table
        :param acquisition_timeout: connection acquisition timeout
        :param database_callback: A callback function that will be called with
            the database name as only argument when a new routing table has been
            acquired. This database name might different from `database` if that
            was None and the underlying protocol supports reporting back the
            actual database.

        :raise neo4j.exceptions.ServiceUnavailable:
        """
        with self.refresh_lock:
            routing_table = self.get_or_create_routing_table(database)
            # copied because it can be modified
            existing_routers = set(routing_table.routers)

            prefer_initial_routing_address = \
                self.routing_tables[database].initialized_without_writers

            if prefer_initial_routing_address:
                # TODO: Test this state
                if self._update_routing_table_from(
                    self.address, database=database,
                    imp_user=imp_user, bookmarks=bookmarks,
                    acquisition_timeout=acquisition_timeout,
                    database_callback=database_callback
                ):
                    # Why is only the first initial routing address used?
                    return
            if self._update_routing_table_from(
                *(existing_routers - {self.address}),
                database=database, imp_user=imp_user, bookmarks=bookmarks,
                acquisition_timeout=acquisition_timeout,
                database_callback=database_callback
            ):
                return

            if not prefer_initial_routing_address:
                if self._update_routing_table_from(
                    self.address, database=database,
                    imp_user=imp_user, bookmarks=bookmarks,
                    acquisition_timeout=acquisition_timeout,
                    database_callback=database_callback
                ):
                    # Why is only the first initial routing address used?
                    return

            # None of the routers have been successful, so just fail
            log.error("Unable to retrieve routing information")
            raise ServiceUnavailable("Unable to retrieve routing information")

    def update_connection_pool(self, *, database):
        routing_table = self.get_or_create_routing_table(database)
        servers = routing_table.servers()
        for address in list(self.connections):
            if address.unresolved not in servers:
                super(Neo4jPool, self).deactivate(address)

    def ensure_routing_table_is_fresh(
        self, *, access_mode, database, imp_user, bookmarks,
        acquisition_timeout=None, database_callback=None
    ):
        """ Update the routing table if stale.

        This method performs two freshness checks, before and after acquiring
        the refresh lock. If the routing table is already fresh on entry, the
        method exits immediately; otherwise, the refresh lock is acquired and
        the second freshness check that follows determines whether an update
        is still required.

        This method is thread-safe.

        :return: `True` if an update was required, `False` otherwise.
        """
        from neo4j.api import READ_ACCESS
        with self.refresh_lock:
            for database_ in list(self.routing_tables.keys()):
                # Remove unused databases in the routing table
                # Remove the routing table after a timeout = TTL + 30s
                log.debug("[#0000]  C: <ROUTING AGED> database=%s", database_)
                routing_table = self.routing_tables[database_]
                if routing_table.should_be_purged_from_memory():
                    del self.routing_tables[database_]

            routing_table = self.get_or_create_routing_table(database)
            if routing_table.is_fresh(readonly=(access_mode == READ_ACCESS)):
                # Readers are fresh.
                return False

            self.update_routing_table(
                database=database, imp_user=imp_user, bookmarks=bookmarks,
                acquisition_timeout=acquisition_timeout,
                database_callback=database_callback
            )
            self.update_connection_pool(database=database)

<<<<<<< HEAD
            for database in list(self.routing_tables.keys()):
                # Remove unused databases in the routing table
                # Remove the routing table after a timeout = TTL + 30s
                log.debug("[#0000]  _: <POOL> routing aged, database=%s",
                          database)
                if (self.routing_tables[database].should_be_purged_from_memory()
                        and database != self.workspace_config.database):
                    log.debug("[#0000]  _: <POOL> dropping routing table for "
                              "database=%s", database)
                    del self.routing_tables[database]

=======
>>>>>>> b42e7f1f
            return True

    def _select_address(self, *, access_mode, database):
        from ...api import READ_ACCESS
        """ Selects the address with the fewest in-use connections.
        """
        with self.refresh_lock:
            routing_table = self.routing_tables.get(database)
            if routing_table:
                if access_mode == READ_ACCESS:
                    addresses = routing_table.readers
                else:
                    addresses = routing_table.writers
            else:
                addresses = ()
            addresses_by_usage = {}
            for address in addresses:
                addresses_by_usage.setdefault(
                    self.in_use_connection_count(address), []
                ).append(address)
        if not addresses_by_usage:
            if access_mode == READ_ACCESS:
                raise ReadServiceUnavailable(
                    "No read service currently available"
                )
            else:
                raise WriteServiceUnavailable(
                    "No write service currently available"
                )
        return choice(addresses_by_usage[min(addresses_by_usage)])

    def acquire(
        self, access_mode, timeout, database, bookmarks, liveness_check_timeout
    ):
        if access_mode not in (WRITE_ACCESS, READ_ACCESS):
            raise ClientError("Non valid 'access_mode'; {}".format(access_mode))
        if not timeout:
            raise ClientError("'timeout' must be a float larger than 0; {}"
                              .format(timeout))

        log.debug("[#0000]  _: <POOL> acquire routing connection, "
                  "access_mode=%r, database=%r", access_mode, database)

        from neo4j.api import check_access_mode
        access_mode = check_access_mode(access_mode)
<<<<<<< HEAD
        with self.refresh_lock:
            log.debug("[#0000]  _: <POOL> routing table ensure fresh %r",
                      self.routing_tables)
            self.ensure_routing_table_is_fresh(
                access_mode=access_mode, database=database, imp_user=None,
                bookmarks=bookmarks, acquisition_timeout=timeout
            )
=======

        self.ensure_routing_table_is_fresh(
            access_mode=access_mode, database=database,
            imp_user=None, bookmarks=bookmarks,
            acquisition_timeout=timeout
        )
>>>>>>> b42e7f1f

        while True:
            try:
                # Get an address for a connection that have the fewest in-use
                # connections.
                address = self._select_address(
                    access_mode=access_mode, database=database
                )
            except (ReadServiceUnavailable, WriteServiceUnavailable) as err:
                raise SessionExpired("Failed to obtain connection towards '%s' server." % access_mode) from err
            try:
                log.debug("[#0000]  _: <POOL> acquire address, database=%r "
                          "address=%r", database, address)
                deadline = Deadline.from_timeout_or_deadline(timeout)
                # should always be a resolved address
                connection = self._acquire(
                    address, deadline, liveness_check_timeout
                )
            except (ServiceUnavailable, SessionExpired):
                self.deactivate(address=address)
            else:
                return connection

    def deactivate(self, address):
        """ Deactivate an address from the connection pool,
        if present, remove from the routing table and also closing
        all idle connections to that address.
        """
        log.debug("[#0000]  _: <POOL> deactivating address %r", address)
        # We use `discard` instead of `remove` here since the former
        # will not fail if the address has already been removed.
        for database in self.routing_tables.keys():
            self.routing_tables[database].routers.discard(address)
            self.routing_tables[database].readers.discard(address)
            self.routing_tables[database].writers.discard(address)
        log.debug("[#0000]  _: <POOL> table=%r", self.routing_tables)
        super(Neo4jPool, self).deactivate(address)

    def on_write_failure(self, address):
        """ Remove a writer address from the routing table, if present.
        """
        log.debug("[#0000]  _: <POOL> removing writer %r", address)
        for database in self.routing_tables.keys():
            self.routing_tables[database].writers.discard(address)
        log.debug("[#0000]  _: <POOL> table=%r", self.routing_tables)<|MERGE_RESOLUTION|>--- conflicted
+++ resolved
@@ -703,14 +703,19 @@
             for database_ in list(self.routing_tables.keys()):
                 # Remove unused databases in the routing table
                 # Remove the routing table after a timeout = TTL + 30s
-                log.debug("[#0000]  C: <ROUTING AGED> database=%s", database_)
+                log.debug("[#0000]  _: <POOL> routing aged?, database=%s",
+                          database)
                 routing_table = self.routing_tables[database_]
                 if routing_table.should_be_purged_from_memory():
+                    log.debug("[#0000]  _: <POOL> dropping routing table for "
+                              "database=%s", database)
                     del self.routing_tables[database_]
 
             routing_table = self.get_or_create_routing_table(database)
             if routing_table.is_fresh(readonly=(access_mode == READ_ACCESS)):
-                # Readers are fresh.
+                # table is still valid
+                log.debug("[#0000]  _: <POOL> using existing routing table %r",
+                          routing_table)
                 return False
 
             self.update_routing_table(
@@ -720,20 +725,6 @@
             )
             self.update_connection_pool(database=database)
 
-<<<<<<< HEAD
-            for database in list(self.routing_tables.keys()):
-                # Remove unused databases in the routing table
-                # Remove the routing table after a timeout = TTL + 30s
-                log.debug("[#0000]  _: <POOL> routing aged, database=%s",
-                          database)
-                if (self.routing_tables[database].should_be_purged_from_memory()
-                        and database != self.workspace_config.database):
-                    log.debug("[#0000]  _: <POOL> dropping routing table for "
-                              "database=%s", database)
-                    del self.routing_tables[database]
-
-=======
->>>>>>> b42e7f1f
             return True
 
     def _select_address(self, *, access_mode, database):
@@ -774,27 +765,21 @@
             raise ClientError("'timeout' must be a float larger than 0; {}"
                               .format(timeout))
 
+
+        from neo4j.api import check_access_mode
+        access_mode = check_access_mode(access_mode)
+        #     await self.ensure_routing_table_is_fresh(
+        #         access_mode=access_mode, database=database, imp_user=None,
+        #         bookmarks=bookmarks, acquisition_timeout=timeout
+        #     )
+
         log.debug("[#0000]  _: <POOL> acquire routing connection, "
                   "access_mode=%r, database=%r", access_mode, database)
-
-        from neo4j.api import check_access_mode
-        access_mode = check_access_mode(access_mode)
-<<<<<<< HEAD
-        with self.refresh_lock:
-            log.debug("[#0000]  _: <POOL> routing table ensure fresh %r",
-                      self.routing_tables)
-            self.ensure_routing_table_is_fresh(
-                access_mode=access_mode, database=database, imp_user=None,
-                bookmarks=bookmarks, acquisition_timeout=timeout
-            )
-=======
-
         self.ensure_routing_table_is_fresh(
             access_mode=access_mode, database=database,
             imp_user=None, bookmarks=bookmarks,
             acquisition_timeout=timeout
         )
->>>>>>> b42e7f1f
 
         while True:
             try:
