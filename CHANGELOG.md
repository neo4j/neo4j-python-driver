--- conflicted
+++ resolved
@@ -119,13 +119,10 @@
   be used by client code. `Record` should be imported directly from `neo4j`
   instead. `neo4j.data.DataHydrator` and `neo4j.data.DataDeydrator` have been
   removed without replacement.
-<<<<<<< HEAD
 - Removed undocumented config options that had no effect:
   `protocol_version` and `init_size`.
-=======
 - Introduced `neo4j.exceptions.SessionError` that is raised when trying to
   execute work on a closed or otherwise terminated session.
->>>>>>> ec679967
 
 
 ## Version 4.4
