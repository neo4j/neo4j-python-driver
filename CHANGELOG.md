# Neo4j Driver Change Log (breaking/major changes only)

## Version 5.0

- Python 3.10 support added
- Python 3.6 support has been dropped.
- `Result`, `Session`, and `Transaction` can no longer be imported from
  `neo4j.work`. They should've been imported from `neo4j` all along.
- Experimental pipelines feature has been removed.
- Experimental async driver has been added.
<<<<<<< HEAD
- `neo4j.time` module:
 - `Duration`
   - The constructor does not accept `subseconds` anymore.  
     Use `milliseconds`, `microseconds`, or `nanoseconds` instead.
   - The property `subseconds` has been removed.  
     Use `nanoseconds` instead.
   - The property `hours_minutes_seconds` has been removed.  
     Use `hours_minutes_seconds_nanoseconds` instead.
   - For all math operations holds: they are element-wise on
     (`months`, `days`, `nanoseconds`).
     This affects (i.e., changes) the working of `//`, `%`, `/`, and `*`.
     - Years are equal to 12 months.
     - Weeks are equal to 7 days.
     - `seconds`, `milliseconds`, `microseconds`, and `nanoseconds` are
       implicitly converted to `nanoseconds` or `seconds` as fit.
   - Multiplication and division allow for floats but will always result in
     integer values (round to nearest even).
 - `Time`
   - The constructor does not accept `float`s for `second` anymore.  
     Use `nanosecond` instead.
   - Ticks are now nanoseconds since midnight (`int`).
     - The property `ticks_ns` has been renamed to `ticks`.  
       The old `ticks` is no longer supported.
     - The property`from_ticks_ns` has been renamed to `from_ticks`.  
       The old `from_ticks` is no longer supported.
   - The property `second` returns an `int` instead of a `float`.  
     Use `nanosecond` to get the sub-second information.
   - The property `hour_minute_second` has been removed.  
     Use `hour_minute_second_nanosecond` instead.
 - `DateTime`
   - The property `hour_minute_second` has been removed.  
     Use `hour_minute_second_nanosecond` instead.
   - The property `second` returns an `int` instead of a `float`.  
     Use `nanosecond` to get the sub-second information.
=======
- `ResultSummary.server.version_info` has been removed.  
  Use `ResultSummary.server.agent`, `ResultSummary.server.protocol_version`,
  or call the `dbms.components` procedure instead.
- SSL configuration options have been changed:
  - `trust` has been removed.  
    Use `trusted_certificates` instead which expects `None` or a `list`. See the
    API documentation for more details.
>>>>>>> 01214479

## Version 4.4

- Python 3.5 support has been dropped.


## Version 4.3

- Python 3.9 support added


## Version 4.2

- No driver changes have been made for Neo4j 4.2


## Version 4.1

- Routing context is now forwarded to the server for when required by server-side routing


## Version 4.0 - Breaking Changes

- The package version has jumped from `1.7` directly to `4.0`, in order to bring the version in line with Neo4j itself.
- The package can now no longer be installed as `neo4j-driver`; use `pip install neo4j` instead.
- The `neo4j.v1` subpackage is now no longer available; all imports should be taken from the `neo4j` package instead.
- Changed `session(access_mode)` from a positional to a keyword argument
- The `bolt+routing` scheme is now named `neo4j`
- Connections are now unencrypted by default; to reproduce former behaviour, add `encrypted=True` to Driver configuration
- Removed `transaction.success` flag usage pattern.

+ Python 3.8 supported.
+ Python 3.7 supported.
+ Python 3.6 supported.
+ Python 3.5 supported.
+ Python 3.4 support has been dropped.
+ Python 3.3 support has been dropped.
+ Python 3.2 support has been dropped.
+ Python 3.1 support has been dropped.
+ Python 3.0 support has been dropped.
+ Python 2.7 support has been dropped.<|MERGE_RESOLUTION|>--- conflicted
+++ resolved
@@ -8,7 +8,13 @@
   `neo4j.work`. They should've been imported from `neo4j` all along.
 - Experimental pipelines feature has been removed.
 - Experimental async driver has been added.
-<<<<<<< HEAD
+- `ResultSummary.server.version_info` has been removed.  
+  Use `ResultSummary.server.agent`, `ResultSummary.server.protocol_version`,
+  or call the `dbms.components` procedure instead.
+- SSL configuration options have been changed:
+  - `trust` has been removed.  
+    Use `trusted_certificates` instead which expects `None` or a `list`. See the
+    API documentation for more details.
 - `neo4j.time` module:
  - `Duration`
    - The constructor does not accept `subseconds` anymore.  
@@ -43,15 +49,7 @@
      Use `hour_minute_second_nanosecond` instead.
    - The property `second` returns an `int` instead of a `float`.  
      Use `nanosecond` to get the sub-second information.
-=======
-- `ResultSummary.server.version_info` has been removed.  
-  Use `ResultSummary.server.agent`, `ResultSummary.server.protocol_version`,
-  or call the `dbms.components` procedure instead.
-- SSL configuration options have been changed:
-  - `trust` has been removed.  
-    Use `trusted_certificates` instead which expects `None` or a `list`. See the
-    API documentation for more details.
->>>>>>> 01214479
+
 
 ## Version 4.4
 
