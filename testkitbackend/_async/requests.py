# Copyright (c) "Neo4j"
# Neo4j Sweden AB [https://neo4j.com]
#
# This file is part of Neo4j.
#
# Licensed under the Apache License, Version 2.0 (the "License");
# you may not use this file except in compliance with the License.
# You may obtain a copy of the License at
#
#     https://www.apache.org/licenses/LICENSE-2.0
#
# Unless required by applicable law or agreed to in writing, software
# distributed under the License is distributed on an "AS IS" BASIS,
# WITHOUT WARRANTIES OR CONDITIONS OF ANY KIND, either express or implied.
# See the License for the specific language governing permissions and
# limitations under the License.


import datetime
import json
import re
import warnings
from os import path

from freezegun import freeze_time

import neo4j
import neo4j.api
import neo4j.auth_management
from neo4j._async_compat.util import AsyncUtil
from neo4j.auth_management import (
    AsyncAuthManager,
    AsyncAuthManagers,
    ExpiringAuth,
)

from .. import (
    fromtestkit,
    test_subtest_skips,
    totestkit,
)
from .._warning_check import (
    warning_check,
    warnings_check,
)
from ..exceptions import MarkdAsDriverException


class FrontendError(Exception):
    pass


def load_config():
    config_path = path.join(path.dirname(__file__), "..", "test_config.json")
    with open(config_path, "r") as fd:
        config = json.load(fd)
    skips = config["skips"]
    features = [k for k, v in config["features"].items() if v is True]
    import ssl
    if ssl.HAS_TLSv1_3:
        features += ["Feature:TLS:1.3"]
    return skips, features


SKIPPED_TESTS, FEATURES = load_config()


def _get_skip_reason(test_name):
    for skip_pattern, reason in SKIPPED_TESTS.items():
        if skip_pattern[0] == skip_pattern[-1] == "'":
            match = skip_pattern[1:-1] == test_name
        else:
            match = re.match(skip_pattern, test_name)
        if match:
            return reason


async def StartTest(backend, data):
    test_name = data["testName"]
    reason = _get_skip_reason(test_name)
    if reason is not None:
        if reason.startswith("test_subtest_skips."):
            await backend.send_response("RunSubTests", {})
        else:
            await backend.send_response("SkipTest", {"reason": reason})
    else:
        await backend.send_response("RunTest", {})


async def StartSubTest(backend, data):
    test_name = data["testName"]
    subtest_args = data["subtestArguments"]
    subtest_args.mark_all_as_read(recursive=True)
    reason = _get_skip_reason(test_name)
    assert reason and reason.startswith("test_subtest_skips.") or print(reason)
    func = getattr(test_subtest_skips, reason[19:])
    reason = func(**subtest_args)
    if reason is not None:
        await backend.send_response("SkipTest", {"reason": reason})
    else:
        await backend.send_response("RunTest", {})


async def GetFeatures(backend, data):
    await backend.send_response("FeatureList", {"features": FEATURES})


async def NewDriver(backend, data):
    auth = fromtestkit.to_auth_token(data, "authorizationToken")
    expected_warnings = []
    if auth is None and data.get("authTokenManagerId") is not None:
        auth = backend.auth_token_managers[data["authTokenManagerId"]]
        expected_warnings.append(
            (neo4j.PreviewWarning, "Auth managers are a preview feature.")
        )
    else:
        data.mark_item_as_read_if_equals("authTokenManagerId", None)
    kwargs = {}
    if data["resolverRegistered"] or data["domainNameResolverRegistered"]:
        kwargs["resolver"] = resolution_func(
            backend, data["resolverRegistered"],
            data["domainNameResolverRegistered"]
        )
    for timeout_testkit, timeout_driver in (
        ("connectionTimeoutMs", "connection_timeout"),
        ("maxTxRetryTimeMs", "max_transaction_retry_time"),
        ("connectionAcquisitionTimeoutMs", "connection_acquisition_timeout"),
    ):
        if data.get(timeout_testkit) is not None:
            kwargs[timeout_driver] = data[timeout_testkit] / 1000
    for k in ("sessionConnectionTimeoutMs", "updateRoutingTableTimeoutMs"):
        if k in data:
            data.mark_item_as_read_if_equals(k, None)
    for (conf_name, data_name) in (
        ("max_connection_pool_size", "maxConnectionPoolSize"),
        ("fetch_size", "fetchSize"),
    ):
        if data.get(data_name):
            kwargs[conf_name] = data[data_name]
    for (conf_name, data_name) in (
        ("encrypted", "encrypted"),
    ):
        if data_name in data:
            kwargs[conf_name] = data[data_name]
    if "trustedCertificates" in data:
        if data["trustedCertificates"] is None:
            kwargs["trusted_certificates"] = neo4j.TrustSystemCAs()
        elif not data["trustedCertificates"]:
            kwargs["trusted_certificates"] = neo4j.TrustAll()
        else:
            cert_paths = ("/usr/local/share/custom-ca-certificates/" + cert
                          for cert in data["trustedCertificates"])
            kwargs["trusted_certificates"] = neo4j.TrustCustomCAs(*cert_paths)
    fromtestkit.set_notifications_config(kwargs, data)
    data.mark_item_as_read_if_equals("livenessCheckTimeoutMs", None)

    if expected_warnings:
        with warnings_check(expected_warnings):
            driver = neo4j.AsyncGraphDatabase.driver(
                data["uri"], auth=auth, user_agent=data["userAgent"], **kwargs,
            )
    else:
        driver = neo4j.AsyncGraphDatabase.driver(
            data["uri"], auth=auth, user_agent=data["userAgent"], **kwargs,
        )
    key = backend.next_key()
    backend.drivers[key] = driver
    await backend.send_response("Driver", {"id": key})


async def NewAuthTokenManager(backend, data):
    auth_token_manager_id = backend.next_key()

    class TestKitAuthManager(AsyncAuthManager):
        async def get_auth(self):
            key = backend.next_key()
            await backend.send_response("AuthTokenManagerGetAuthRequest", {
                "id": key,
                "authTokenManagerId": auth_token_manager_id,
            })
            if not await backend.process_request():
                # connection was closed before end of next message
                return None
            if key not in backend.auth_token_supplies:
                raise RuntimeError(
                    "Backend did not receive expected "
                    f"AuthTokenManagerGetAuthCompleted message for id {key}"
                )
            return backend.auth_token_supplies.pop(key)

        async def on_auth_expired(self, auth):
            key = backend.next_key()
            await backend.send_response(
                "AuthTokenManagerOnAuthExpiredRequest", {
                    "id": key,
                    "authTokenManagerId": auth_token_manager_id,
                    "auth": totestkit.auth_token(auth),
                }
            )
            if not await backend.process_request():
                # connection was closed before end of next message
                return None
            if key not in backend.auth_token_on_expiration_supplies:
                raise RuntimeError(
                    "Backend did not receive expected "
                    "AuthTokenManagerOnAuthExpiredCompleted message for id "
                    f"{key}"
                )
            backend.auth_token_on_expiration_supplies.pop(key)

    auth_manager = TestKitAuthManager()
    backend.auth_token_managers[auth_token_manager_id] = auth_manager
    await backend.send_response(
        "AuthTokenManager", {"id": auth_token_manager_id}
    )


async def AuthTokenManagerGetAuthCompleted(backend, data):
    auth_token = fromtestkit.to_auth_token(data, "auth")

    backend.auth_token_supplies[data["requestId"]] = auth_token


async def AuthTokenManagerOnAuthExpiredCompleted(backend, data):
    backend.auth_token_on_expiration_supplies[data["requestId"]] = True


async def AuthTokenManagerClose(backend, data):
    auth_token_manager_id = data["id"]
    del backend.auth_token_managers[auth_token_manager_id]
    await backend.send_response(
        "AuthTokenManager", {"id": auth_token_manager_id}
    )


async def NewExpirationBasedAuthTokenManager(backend, data):
    auth_token_manager_id = backend.next_key()

    async def auth_token_provider():
        key = backend.next_key()
        await backend.send_response(
            "ExpirationBasedAuthTokenProviderRequest",
            {
                "id": key,
                "expirationBasedAuthTokenManagerId": auth_token_manager_id,
            }
        )
        if not await backend.process_request():
            # connection was closed before end of next message
            return neo4j.auth_management.ExpiringAuth(None, None)
        if key not in backend.expiring_auth_token_supplies:
            raise RuntimeError(
                "Backend did not receive expected "
                "ExpirationBasedAuthTokenManagerCompleted message for id "
                f"{key}"
            )
        return backend.expiring_auth_token_supplies.pop(key)

    with warning_check(neo4j.PreviewWarning,
                       "Auth managers are a preview feature."):
        auth_manager = AsyncAuthManagers.expiration_based(auth_token_provider)
    backend.auth_token_managers[auth_token_manager_id] = auth_manager
    await backend.send_response(
        "ExpirationBasedAuthTokenManager", {"id": auth_token_manager_id}
    )


async def ExpirationBasedAuthTokenProviderCompleted(backend, data):
    temp_auth_data = data["auth"]
    temp_auth_data.mark_item_as_read_if_equals("name",
                                               "AuthTokenAndExpiration")
    temp_auth_data = temp_auth_data["data"]
    auth_token = fromtestkit.to_auth_token(temp_auth_data, "auth")
    if temp_auth_data["expiresInMs"] is not None:
        expires_in = temp_auth_data["expiresInMs"] / 1000
    else:
        expires_in = None
    with warning_check(neo4j.PreviewWarning,
                       "Auth managers are a preview feature."):
        expiring_auth = ExpiringAuth(auth_token, expires_in)

    backend.expiring_auth_token_supplies[data["requestId"]] = expiring_auth


async def VerifyConnectivity(backend, data):
    driver_id = data["driverId"]
    driver = backend.drivers[driver_id]
    await driver.verify_connectivity()
    await backend.send_response("Driver", {"id": driver_id})


async def GetServerInfo(backend, data):
    driver_id = data["driverId"]
    driver = backend.drivers[driver_id]
    server_info = await driver.get_server_info()
    await backend.send_response("ServerInfo", {
        "address": ":".join(map(str, server_info.address)),
        "agent": server_info.agent,
        "protocolVersion": ".".join(map(str, server_info.protocol_version)),
    })


async def CheckMultiDBSupport(backend, data):
    driver_id = data["driverId"]
    driver = backend.drivers[driver_id]
    available = await driver.supports_multi_db()
    await backend.send_response("MultiDBSupport", {
        "id": backend.next_key(), "available": available
    })


async def VerifyAuthentication(backend, data):
    driver_id = data["driverId"]
    driver = backend.drivers[driver_id]
    auth = fromtestkit.to_auth_token(data, "authorizationToken")
    with warning_check(neo4j.PreviewWarning,
                       "User switching is a preview feature."):
        authenticated = await driver.verify_authentication(auth=auth)
    await backend.send_response("DriverIsAuthenticated", {
        "id": backend.next_key(), "authenticated": authenticated
    })


async def CheckSessionAuthSupport(backend, data):
    driver_id = data["driverId"]
    driver = backend.drivers[driver_id]
    available = await driver.supports_session_auth()
    await backend.send_response("SessionAuthSupport", {
        "id": backend.next_key(), "available": available
    })


async def ExecuteQuery(backend, data):
    driver = backend.drivers[data["driverId"]]
    cypher, params = fromtestkit.to_cypher_and_params(data)
    config = data.get("config", {})
    kwargs = {}
    for config_key, kwargs_key in (
        ("database", "database_"),
        ("routing", "routing_"),
        ("impersonatedUser", "impersonated_user_"),
    ):
        value = config.get(config_key, None)
        if value is not None:
            kwargs[kwargs_key] = value
    bookmark_manager_id = config.get("bookmarkManagerId")
    if bookmark_manager_id is not None:
        if bookmark_manager_id == -1:
            kwargs["bookmark_manager_"] = None
        else:
            bookmark_manager = backend.bookmark_managers[bookmark_manager_id]
            kwargs["bookmark_manager_"] = bookmark_manager

    eager_result = await driver.execute_query(cypher, params, **kwargs)
    await backend.send_response("EagerResult", {
        "keys": eager_result.keys,
        "records": list(map(totestkit.record, eager_result.records)),
        "summary": totestkit.summary(eager_result.summary),
    })


def resolution_func(backend, custom_resolver=False, custom_dns_resolver=False):
    # This solution (putting custom resolution together with DNS resolution
    # into one function only works because the Python driver calls the custom
    # resolver function for every connection, which is not true for all
    # drivers. Properly exposing a way to change the DNS lookup behavior is not
    # possible without changing the driver's code.
    assert custom_resolver or custom_dns_resolver

    async def resolve(address):
        addresses = [":".join(map(str, address))]
        if custom_resolver:
            key = backend.next_key()
            await backend.send_response("ResolverResolutionRequired", {
                "id": key,
                "address": addresses[0]
            })
            if not await backend.process_request():
                # connection was closed before end of next message
                return []
            if key not in backend.custom_resolutions:
                raise RuntimeError(
                    "Backend did not receive expected "
                    "ResolverResolutionCompleted message for id %s" % key
                )
            addresses = backend.custom_resolutions.pop(key)
        if custom_dns_resolver:
            dns_resolved_addresses = []
            for address in addresses:
                key = backend.next_key()
                address = address.rsplit(":", 1)
                await backend.send_response("DomainNameResolutionRequired", {
                    "id": key,
                    "name": address[0]
                })
                if not await backend.process_request():
                    # connection was closed before end of next message
                    return []
                if key not in backend.dns_resolutions:
                    raise RuntimeError(
                        "Backend did not receive expected "
                        "DomainNameResolutionCompleted message for id %s" % key
                    )
                dns_resolved_addresses += list(map(
                    lambda a: ":".join((a, *address[1:])),
                    backend.dns_resolutions.pop(key)
                ))

            addresses = dns_resolved_addresses

        return list(map(neo4j.Address.parse, addresses))

    return resolve


async def ResolverResolutionCompleted(backend, data):
    backend.custom_resolutions[data["requestId"]] = data["addresses"]


async def DomainNameResolutionCompleted(backend, data):
    backend.dns_resolutions[data["requestId"]] = data["addresses"]


async def NewBookmarkManager(backend, data):
    bookmark_manager_id = backend.next_key()

    bmm_kwargs = {}
    data.mark_item_as_read("initialBookmarks", recursive=True)
    bmm_kwargs["initial_bookmarks"] = data.get("initialBookmarks")
    if data.get("bookmarksSupplierRegistered"):
        bmm_kwargs["bookmarks_supplier"] = bookmarks_supplier(
            backend, bookmark_manager_id
        )
    if data.get("bookmarksConsumerRegistered"):
        bmm_kwargs["bookmarks_consumer"] = bookmarks_consumer(
            backend, bookmark_manager_id
        )

    bookmark_manager = neo4j.AsyncGraphDatabase.bookmark_manager(**bmm_kwargs)
    backend.bookmark_managers[bookmark_manager_id] = bookmark_manager
    await backend.send_response("BookmarkManager", {"id": bookmark_manager_id})


async def BookmarkManagerClose(backend, data):
    bookmark_manager_id = data["id"]
    del backend.bookmark_managers[bookmark_manager_id]
    await backend.send_response("BookmarkManager", {"id": bookmark_manager_id})


def bookmarks_supplier(backend, bookmark_manager_id):
    async def supplier():
        key = backend.next_key()
        await backend.send_response("BookmarksSupplierRequest", {
            "id": key,
            "bookmarkManagerId": bookmark_manager_id,
        })
        if not await backend.process_request():
            # connection was closed before end of next message
            return []
        if key not in backend.bookmarks_supplies:
            raise RuntimeError(
                "Backend did not receive expected "
                "BookmarksSupplierCompleted message for id %s" % key
            )
        return backend.bookmarks_supplies.pop(key)

    return supplier


async def BookmarksSupplierCompleted(backend, data):
    backend.bookmarks_supplies[data["requestId"]] = \
        neo4j.Bookmarks.from_raw_values(data["bookmarks"])


def bookmarks_consumer(backend, bookmark_manager_id):
    async def consumer(bookmarks):
        key = backend.next_key()
        await backend.send_response("BookmarksConsumerRequest", {
            "id": key,
            "bookmarkManagerId": bookmark_manager_id,
            "bookmarks": list(bookmarks.raw_values)
        })
        if not await backend.process_request():
            # connection was closed before end of next message
            return []
        if key not in backend.bookmarks_consumptions:
            raise RuntimeError(
                "Backend did not receive expected "
                "BookmarksConsumerCompleted message for id %s" % key
            )
        del backend.bookmarks_consumptions[key]

    return consumer


async def BookmarksConsumerCompleted(backend, data):
    backend.bookmarks_consumptions[data["requestId"]] = True


async def DriverClose(backend, data):
    key = data["driverId"]
    driver = backend.drivers[key]
    await driver.close()
    await backend.send_response("Driver", {"id": key})


async def CheckDriverIsEncrypted(backend, data):
    key = data["driverId"]
    driver = backend.drivers[key]
    await backend.send_response("DriverIsEncrypted", {
        "encrypted": driver.encrypted
    })


class SessionTracker:
    """ Keeps some extra state about the tracked session
    """

    def __init__(self, session):
        self.session = session
        self.state = ""
        self.error_id = ""


async def NewSession(backend, data):
    driver = backend.drivers[data["driverId"]]
    expected_warnings = []
    config = {
        "database": data["database"],
    }
    access_mode = data["accessMode"]
    if access_mode is not None:
        if access_mode == "r":
            config["default_access_mode"] = neo4j.READ_ACCESS
        elif access_mode == "w":
            config["default_access_mode"] = neo4j.WRITE_ACCESS
        else:
            raise ValueError("Unknown access mode:" + access_mode)
    if data.get("bookmarks") is not None:
        config["bookmarks"] = neo4j.Bookmarks.from_raw_values(
            data["bookmarks"]
        )
    if data.get("bookmarkManagerId") is not None:
        config["bookmark_manager"] = backend.bookmark_managers[
            data["bookmarkManagerId"]
        ]
        expected_warnings.append((
            neo4j.ExperimentalWarning,
            "The 'bookmark_manager' config key is experimental. It might be "
            "changed or removed any time even without prior notice."
        ))
    for (conf_name, data_name) in (
        ("fetch_size", "fetchSize"),
        ("impersonated_user", "impersonatedUser"),
    ):
        if data_name in data:
            config[conf_name] = data[data_name]
    if data.get("authorizationToken"):
        config["auth"] = fromtestkit.to_auth_token(data, "authorizationToken")
        expected_warnings.append(
            (neo4j.PreviewWarning, "User switching is a preview features.")
        )
    fromtestkit.set_notifications_config(config, data)
<<<<<<< HEAD
    session = driver.session(**config)
=======
    if expected_warnings:
        with warnings_check(expected_warnings):
            session = driver.session(**config)
    else:
        session = driver.session(**config)
>>>>>>> a2d7d33a
    key = backend.next_key()
    backend.sessions[key] = SessionTracker(session)
    await backend.send_response("Session", {"id": key})


async def SessionRun(backend, data):
    session = backend.sessions[data["sessionId"]].session
    query, params = fromtestkit.to_query_and_params(data)
    result = await session.run(query, parameters=params)
    key = backend.next_key()
    backend.results[key] = result
    await backend.send_response("Result", {"id": key, "keys": result.keys()})


async def SessionClose(backend, data):
    key = data["sessionId"]
    session = backend.sessions[key].session
    await session.close()
    del backend.sessions[key]
    await backend.send_response("Session", {"id": key})


async def SessionBeginTransaction(backend, data):
    key = data["sessionId"]
    session = backend.sessions[key].session
    tx_kwargs = fromtestkit.to_tx_kwargs(data)
    tx = await session.begin_transaction(**tx_kwargs)
    key = backend.next_key()
    backend.transactions[key] = tx
    await backend.send_response("Transaction", {"id": key})


async def SessionReadTransaction(backend, data):
    await transactionFunc(backend, data, True)


async def SessionWriteTransaction(backend, data):
    await transactionFunc(backend, data, False)


async def transactionFunc(backend, data, is_read):
    key = data["sessionId"]
    session_tracker = backend.sessions[key]
    session = session_tracker.session
    tx_kwargs = fromtestkit.to_tx_kwargs(data)

    @neo4j.unit_of_work(**tx_kwargs)
    async def func(tx):
        txkey = backend.next_key()
        backend.transactions[txkey] = tx
        session_tracker.state = ''
        await backend.send_response("RetryableTry", {"id": txkey})

        cont = True
        while cont:
            cont = await backend.process_request()
            if session_tracker.state == '+':
                cont = False
            elif session_tracker.state == '-':
                if session_tracker.error_id:
                    raise backend.errors[session_tracker.error_id]
                else:
                    raise FrontendError("Client said no")

    if is_read:
        await session.execute_read(func)
    else:
        await session.execute_write(func)
    await backend.send_response("RetryableDone", {})


async def RetryablePositive(backend, data):
    key = data["sessionId"]
    session_tracker = backend.sessions[key]
    session_tracker.state = '+'


async def RetryableNegative(backend, data):
    key = data["sessionId"]
    session_tracker = backend.sessions[key]
    session_tracker.state = '-'
    session_tracker.error_id = data.get('errorId', '')


async def SessionLastBookmarks(backend, data):
    key = data["sessionId"]
    session = backend.sessions[key].session
    bookmarks = await session.last_bookmarks()
    await backend.send_response("Bookmarks",
                                {"bookmarks": list(bookmarks.raw_values)})


async def TransactionRun(backend, data):
    key = data["txId"]
    tx = backend.transactions[key]
    cypher, params = fromtestkit.to_cypher_and_params(data)
    result = await tx.run(cypher, parameters=params)
    key = backend.next_key()
    backend.results[key] = result
    await backend.send_response("Result", {"id": key, "keys": result.keys()})


async def TransactionCommit(backend, data):
    key = data["txId"]
    tx = backend.transactions[key]
    try:
        commit = tx.commit
    except AttributeError as e:
        raise MarkdAsDriverException(e)
        # raise DriverError("Type does not support commit %s" % type(tx))
    await commit()
    await backend.send_response("Transaction", {"id": key})


async def TransactionRollback(backend, data):
    key = data["txId"]
    tx = backend.transactions[key]
    try:
        rollback = tx.rollback
    except AttributeError as e:
        raise MarkdAsDriverException(e)
        # raise DriverError("Type does not support rollback %s" % type(tx))
    await rollback()
    await backend.send_response("Transaction", {"id": key})


async def TransactionClose(backend, data):
    key = data["txId"]
    tx = backend.transactions[key]
    try:
        close = tx.close
    except AttributeError as e:
        raise MarkdAsDriverException(e)
        # raise DriverError("Type does not support close %s" % type(tx))
    await close()
    await backend.send_response("Transaction", {"id": key})


async def ResultNext(backend, data):
    result = backend.results[data["resultId"]]

    try:
        record = await AsyncUtil.next(AsyncUtil.iter(result))
    except StopAsyncIteration:
        await backend.send_response("NullRecord", {})
        return
    await backend.send_response("Record", totestkit.record(record))


async def ResultSingle(backend, data):
    result = backend.results[data["resultId"]]
    await backend.send_response("Record", totestkit.record(
        await result.single(strict=True)
    ))


async def ResultSingleOptional(backend, data):
    result = backend.results[data["resultId"]]
    with warnings.catch_warnings(record=True) as warning_list:
        warnings.simplefilter("always")
        record = await result.single(strict=False)
    if record:
        record = totestkit.record(record)
    await backend.send_response("RecordOptional", {
        "record": record, "warnings": list(map(str, warning_list))
    })


async def ResultPeek(backend, data):
    result = backend.results[data["resultId"]]
    record = await result.peek()
    if record is not None:
        await backend.send_response("Record", totestkit.record(record))
    else:
        await backend.send_response("NullRecord", {})


async def ResultList(backend, data):
    result = backend.results[data["resultId"]]
    records = await AsyncUtil.list(result)
    await backend.send_response("RecordList", {
        "records": [totestkit.record(r) for r in records]
    })


async def ResultConsume(backend, data):
    result = backend.results[data["resultId"]]
    summary = await result.consume()
    assert isinstance(summary, neo4j.ResultSummary)
    await backend.send_response("Summary", totestkit.summary(summary))


async def ForcedRoutingTableUpdate(backend, data):
    driver_id = data["driverId"]
    driver = backend.drivers[driver_id]
    database = data["database"]
    bookmarks = data["bookmarks"]
    async with driver._pool.refresh_lock:
        await driver._pool.update_routing_table(
            database=database, imp_user=None, bookmarks=bookmarks
        )
    await backend.send_response("Driver", {"id": driver_id})


async def GetRoutingTable(backend, data):
    driver_id = data["driverId"]
    database = data["database"]
    driver = backend.drivers[driver_id]
    routing_table = driver._pool.routing_tables[database]
    response_data = {
        "database": routing_table.database,
        "ttl": routing_table.ttl,
    }
    for role in ("routers", "readers", "writers"):
        addresses = routing_table.__getattribute__(role)
        response_data[role] = list(map(str, addresses))
    await backend.send_response("RoutingTable", response_data)

async def FakeTimeInstall(backend, _data):
    assert backend.fake_time is None
    assert backend.fake_time_ticker is None

    backend.fake_time = freeze_time()
    backend.fake_time_ticker = backend.fake_time.start()
    await backend.send_response("FakeTimeAck", {})

async def FakeTimeTick(backend, data):
    assert backend.fake_time is not None
    assert backend.fake_time_ticker is not None

    increment_ms = data["incrementMs"]
    delta = datetime.timedelta(milliseconds=increment_ms)
    backend.fake_time_ticker.tick(delta=delta)
    await backend.send_response("FakeTimeAck", {})


async def FakeTimeUninstall(backend, _data):
    assert backend.fake_time is not None
    assert backend.fake_time_ticker is not None

    backend.fake_time.stop()
    backend.fake_time_ticker = None
    backend.fake_time = None
    await backend.send_response("FakeTimeAck", {})<|MERGE_RESOLUTION|>--- conflicted
+++ resolved
@@ -561,15 +561,11 @@
             (neo4j.PreviewWarning, "User switching is a preview features.")
         )
     fromtestkit.set_notifications_config(config, data)
-<<<<<<< HEAD
-    session = driver.session(**config)
-=======
     if expected_warnings:
         with warnings_check(expected_warnings):
             session = driver.session(**config)
     else:
         session = driver.session(**config)
->>>>>>> a2d7d33a
     key = backend.next_key()
     backend.sessions[key] = SessionTracker(session)
     await backend.send_response("Session", {"id": key})
