# Copyright (c) "Neo4j"
# Neo4j Sweden AB [https://neo4j.com]
#
# This file is part of Neo4j.
#
# Licensed under the Apache License, Version 2.0 (the "License");
# you may not use this file except in compliance with the License.
# You may obtain a copy of the License at
#
#     https://www.apache.org/licenses/LICENSE-2.0
#
# Unless required by applicable law or agreed to in writing, software
# distributed under the License is distributed on an "AS IS" BASIS,
# WITHOUT WARRANTIES OR CONDITIONS OF ANY KIND, either express or implied.
# See the License for the specific language governing permissions and
# limitations under the License.


import json
import re
import warnings
from os import path

import neo4j
import neo4j.api
from neo4j._async_compat.util import AsyncUtil

from .. import (
    fromtestkit,
    test_subtest_skips,
    totestkit,
)
from .._warning_check import warning_check
from ..exceptions import MarkdAsDriverException


class FrontendError(Exception):
    pass


def load_config():
    config_path = path.join(path.dirname(__file__), "..", "test_config.json")
    with open(config_path, "r") as fd:
        config = json.load(fd)
    skips = config["skips"]
    features = [k for k, v in config["features"].items() if v is True]
    import ssl
    if ssl.HAS_TLSv1_3:
        features += ["Feature:TLS:1.3"]
    return skips, features


SKIPPED_TESTS, FEATURES = load_config()


def _get_skip_reason(test_name):
    for skip_pattern, reason in SKIPPED_TESTS.items():
        if skip_pattern[0] == skip_pattern[-1] == "'":
            match = skip_pattern[1:-1] == test_name
        else:
            match = re.match(skip_pattern, test_name)
        if match:
            return reason


async def StartTest(backend, data):
    test_name = data["testName"]
    reason = _get_skip_reason(test_name)
    if reason is not None:
        if reason.startswith("test_subtest_skips."):
            await backend.send_response("RunSubTests", {})
        else:
            await backend.send_response("SkipTest", {"reason": reason})
    else:
        await backend.send_response("RunTest", {})


async def StartSubTest(backend, data):
    test_name = data["testName"]
    subtest_args = data["subtestArguments"]
    subtest_args.mark_all_as_read(recursive=True)
    reason = _get_skip_reason(test_name)
    assert reason and reason.startswith("test_subtest_skips.") or print(reason)
    func = getattr(test_subtest_skips, reason[19:])
    reason = func(**subtest_args)
    if reason is not None:
        await backend.send_response("SkipTest", {"reason": reason})
    else:
        await backend.send_response("RunTest", {})


async def GetFeatures(backend, data):
    await backend.send_response("FeatureList", {"features": FEATURES})


async def NewDriver(backend, data):
    auth_token = data["authorizationToken"]["data"]
    data["authorizationToken"].mark_item_as_read_if_equals(
        "name", "AuthorizationToken"
    )
    scheme = auth_token["scheme"]
    if scheme == "basic":
        auth = neo4j.basic_auth(
            auth_token["principal"], auth_token["credentials"],
            realm=auth_token.get("realm", None)
        )
    elif scheme == "kerberos":
        auth = neo4j.kerberos_auth(auth_token["credentials"])
    elif scheme == "bearer":
        auth = neo4j.bearer_auth(auth_token["credentials"])
    else:
        auth = neo4j.custom_auth(
            auth_token["principal"], auth_token["credentials"],
            auth_token["realm"], auth_token["scheme"],
            **auth_token.get("parameters", {})
        )
        auth_token.mark_item_as_read("parameters", recursive=True)
    kwargs = {}
    if data["resolverRegistered"] or data["domainNameResolverRegistered"]:
        kwargs["resolver"] = resolution_func(
            backend, data["resolverRegistered"],
            data["domainNameResolverRegistered"]
        )
    for timeout_testkit, timeout_driver in (
        ("connectionTimeoutMs", "connection_timeout"),
        ("maxTxRetryTimeMs", "max_transaction_retry_time"),
        ("connectionAcquisitionTimeoutMs", "connection_acquisition_timeout"),
    ):
        if data.get(timeout_testkit) is not None:
            kwargs[timeout_driver] = data[timeout_testkit] / 1000
    for k in ("sessionConnectionTimeoutMs", "updateRoutingTableTimeoutMs"):
        if k in data:
            data.mark_item_as_read_if_equals(k, None)
    if data.get("maxConnectionPoolSize"):
        kwargs["max_connection_pool_size"] = data["maxConnectionPoolSize"]
    if data.get("fetchSize"):
        kwargs["fetch_size"] = data["fetchSize"]
    if "encrypted" in data:
        kwargs["encrypted"] = data["encrypted"]
    if "trustedCertificates" in data:
        if data["trustedCertificates"] is None:
            kwargs["trusted_certificates"] = neo4j.TrustSystemCAs()
        elif not data["trustedCertificates"]:
            kwargs["trusted_certificates"] = neo4j.TrustAll()
        else:
            cert_paths = ("/usr/local/share/custom-ca-certificates/" + cert
                          for cert in data["trustedCertificates"])
            kwargs["trusted_certificates"] = neo4j.TrustCustomCAs(*cert_paths)
    if data.get("notificationFilters") is not None:
        kwargs["notification_filters"] = \
            fromtestkit.to_notification_filters(data["notificationFilters"])
    data.mark_item_as_read_if_equals("livenessCheckTimeoutMs", None)

    driver = neo4j.AsyncGraphDatabase.driver(
        data["uri"], auth=auth, user_agent=data["userAgent"], **kwargs,
    )
    key = backend.next_key()
    backend.drivers[key] = driver
    await backend.send_response("Driver", {"id": key})


async def VerifyConnectivity(backend, data):
    driver_id = data["driverId"]
    driver = backend.drivers[driver_id]
    await driver.verify_connectivity()
    await backend.send_response("Driver", {"id": driver_id})


async def GetServerInfo(backend, data):
    driver_id = data["driverId"]
    driver = backend.drivers[driver_id]
    server_info = await driver.get_server_info()
    await backend.send_response("ServerInfo", {
        "address": ":".join(map(str, server_info.address)),
        "agent": server_info.agent,
        "protocolVersion": ".".join(map(str, server_info.protocol_version)),
    })


async def CheckMultiDBSupport(backend, data):
    driver_id = data["driverId"]
    driver = backend.drivers[driver_id]
    with warning_check(
        neo4j.ExperimentalWarning,
        "Feature support query, based on Bolt protocol version and Neo4j "
        "server version will change in the future."
    ):
        available = await driver.supports_multi_db()
    await backend.send_response("MultiDBSupport", {
        "id": backend.next_key(), "available": available
    })


async def ExecuteQuery(backend, data):
    driver = backend.drivers[data["driverId"]]
    cypher, params = fromtestkit.to_cypher_and_params(data)
    config = data.get("config", {})
    kwargs = {}
    for config_key, kwargs_key in (
        ("database", "database_"),
        ("routing", "routing_"),
        ("impersonatedUser", "impersonated_user_"),
    ):
        value = config.get(config_key, None)
        if value is not None:
            kwargs[kwargs_key] = value
    bookmark_manager_id = config.get("bookmarkManagerId")
    if bookmark_manager_id is not None:
        if bookmark_manager_id == -1:
            kwargs["bookmark_manager_"] = None
        else:
            bookmark_manager = backend.bookmark_managers[bookmark_manager_id]
            kwargs["bookmark_manager_"] = bookmark_manager

    with warning_check(
        neo4j.ExperimentalWarning,
        "Driver.execute_query is experimental. "
        "It might be changed or removed any time even without prior notice."
    ):
        eager_result = await driver.execute_query(cypher, params, **kwargs)
    await backend.send_response("EagerResult", {
        "keys": eager_result.keys,
        "records": list(map(totestkit.record, eager_result.records)),
        "summary": totestkit.summary(eager_result.summary),
    })


def resolution_func(backend, custom_resolver=False, custom_dns_resolver=False):
    # This solution (putting custom resolution together with DNS resolution
    # into one function only works because the Python driver calls the custom
    # resolver function for every connection, which is not true for all
    # drivers. Properly exposing a way to change the DNS lookup behavior is not
    # possible without changing the driver's code.
    assert custom_resolver or custom_dns_resolver

    async def resolve(address):
        addresses = [":".join(map(str, address))]
        if custom_resolver:
            key = backend.next_key()
            await backend.send_response("ResolverResolutionRequired", {
                "id": key,
                "address": addresses[0]
            })
            if not await backend.process_request():
                # connection was closed before end of next message
                return []
            if key not in backend.custom_resolutions:
                raise RuntimeError(
                    "Backend did not receive expected "
                    "ResolverResolutionCompleted message for id %s" % key
                )
            addresses = backend.custom_resolutions.pop(key)
        if custom_dns_resolver:
            dns_resolved_addresses = []
            for address in addresses:
                key = backend.next_key()
                address = address.rsplit(":", 1)
                await backend.send_response("DomainNameResolutionRequired", {
                    "id": key,
                    "name": address[0]
                })
                if not await backend.process_request():
                    # connection was closed before end of next message
                    return []
                if key not in backend.dns_resolutions:
                    raise RuntimeError(
                        "Backend did not receive expected "
                        "DomainNameResolutionCompleted message for id %s" % key
                    )
                dns_resolved_addresses += list(map(
                    lambda a: ":".join((a, *address[1:])),
                    backend.dns_resolutions.pop(key)
                ))

            addresses = dns_resolved_addresses

        return list(map(neo4j.Address.parse, addresses))

    return resolve


async def ResolverResolutionCompleted(backend, data):
    backend.custom_resolutions[data["requestId"]] = data["addresses"]


async def DomainNameResolutionCompleted(backend, data):
    backend.dns_resolutions[data["requestId"]] = data["addresses"]


async def NewBookmarkManager(backend, data):
    bookmark_manager_id = backend.next_key()

    bmm_kwargs = {}
    data.mark_item_as_read("initialBookmarks", recursive=True)
    bmm_kwargs["initial_bookmarks"] = data.get("initialBookmarks")
    if data.get("bookmarksSupplierRegistered"):
        bmm_kwargs["bookmarks_supplier"] = bookmarks_supplier(
            backend, bookmark_manager_id
        )
    if data.get("bookmarksConsumerRegistered"):
        bmm_kwargs["bookmarks_consumer"] = bookmarks_consumer(
            backend, bookmark_manager_id
        )

    with warning_check(
        neo4j.ExperimentalWarning,
        "The bookmark manager feature is experimental. It might be changed or "
        "removed any time even without prior notice."
    ):
        bookmark_manager = neo4j.AsyncGraphDatabase.bookmark_manager(
            **bmm_kwargs
        )
    backend.bookmark_managers[bookmark_manager_id] = bookmark_manager
    await backend.send_response("BookmarkManager", {"id": bookmark_manager_id})


async def BookmarkManagerClose(backend, data):
    bookmark_manager_id = data["id"]
    del backend.bookmark_managers[bookmark_manager_id]
    await backend.send_response("BookmarkManager", {"id": bookmark_manager_id})


def bookmarks_supplier(backend, bookmark_manager_id):
    async def supplier():
        key = backend.next_key()
        await backend.send_response("BookmarksSupplierRequest", {
            "id": key,
            "bookmarkManagerId": bookmark_manager_id,
        })
        if not await backend.process_request():
            # connection was closed before end of next message
            return []
        if key not in backend.bookmarks_supplies:
            raise RuntimeError(
                "Backend did not receive expected "
                "BookmarksSupplierCompleted message for id %s" % key
            )
        return backend.bookmarks_supplies.pop(key)

    return supplier


async def BookmarksSupplierCompleted(backend, data):
    backend.bookmarks_supplies[data["requestId"]] = \
        neo4j.Bookmarks.from_raw_values(data["bookmarks"])


def bookmarks_consumer(backend, bookmark_manager_id):
    async def consumer(bookmarks):
        key = backend.next_key()
        await backend.send_response("BookmarksConsumerRequest", {
            "id": key,
            "bookmarkManagerId": bookmark_manager_id,
            "bookmarks": list(bookmarks.raw_values)
        })
        if not await backend.process_request():
            # connection was closed before end of next message
            return []
        if key not in backend.bookmarks_consumptions:
            raise RuntimeError(
                "Backend did not receive expected "
                "BookmarksConsumerCompleted message for id %s" % key
            )
        del backend.bookmarks_consumptions[key]

    return consumer


async def BookmarksConsumerCompleted(backend, data):
    backend.bookmarks_consumptions[data["requestId"]] = True


async def DriverClose(backend, data):
    key = data["driverId"]
    driver = backend.drivers[key]
    await driver.close()
    await backend.send_response("Driver", {"id": key})


async def CheckDriverIsEncrypted(backend, data):
    key = data["driverId"]
    driver = backend.drivers[key]
    await backend.send_response("DriverIsEncrypted", {
        "encrypted": driver.encrypted
    })


class SessionTracker:
    """ Keeps some extra state about the tracked session
    """

    def __init__(self, session):
        self.session = session
        self.state = ""
        self.error_id = ""


async def NewSession(backend, data):
    driver = backend.drivers[data["driverId"]]
    access_mode = data["accessMode"]
    if access_mode == "r":
        access_mode = neo4j.READ_ACCESS
    elif access_mode == "w":
        access_mode = neo4j.WRITE_ACCESS
    else:
        raise ValueError("Unknown access mode:" + access_mode)
    config = {
        "default_access_mode": access_mode,
        "database": data["database"],
    }
    if data.get("bookmarks") is not None:
        config["bookmarks"] = neo4j.Bookmarks.from_raw_values(
            data["bookmarks"]
        )
    if data.get("bookmarkManagerId") is not None:
        config["bookmark_manager"] = backend.bookmark_managers[
            data["bookmarkManagerId"]
        ]
    for (conf_name, data_name) in (
        ("fetch_size", "fetchSize"),
        ("impersonated_user", "impersonatedUser"),
    ):
        if data_name in data:
            config[conf_name] = data[data_name]
    if data.get("notificationFilters") is not None:
        config["notification_filters"] = \
            fromtestkit.to_notification_filters(data["notificationFilters"])
    if "bookmark_manager" in config:
        with warning_check(
            neo4j.ExperimentalWarning,
            "The 'bookmark_manager' config key is experimental. It might be "
            "changed or removed any time even without prior notice."
        ):
            session = driver.session(**config)
    else:
        session = driver.session(**config)
    key = backend.next_key()
    backend.sessions[key] = SessionTracker(session)
    await backend.send_response("Session", {"id": key})


async def SessionRun(backend, data):
    session = backend.sessions[data["sessionId"]].session
    query, params = fromtestkit.to_query_and_params(data)
    result = await session.run(query, parameters=params)
    key = backend.next_key()
    backend.results[key] = result
    await backend.send_response("Result", {"id": key, "keys": result.keys()})


async def SessionClose(backend, data):
    key = data["sessionId"]
    session = backend.sessions[key].session
    await session.close()
    del backend.sessions[key]
    await backend.send_response("Session", {"id": key})


async def SessionBeginTransaction(backend, data):
    key = data["sessionId"]
    session = backend.sessions[key].session
    tx_kwargs = fromtestkit.to_tx_kwargs(data)
    tx = await session.begin_transaction(**tx_kwargs)
    key = backend.next_key()
    backend.transactions[key] = tx
    await backend.send_response("Transaction", {"id": key})


async def SessionReadTransaction(backend, data):
    await transactionFunc(backend, data, True)


async def SessionWriteTransaction(backend, data):
    await transactionFunc(backend, data, False)


async def transactionFunc(backend, data, is_read):
    key = data["sessionId"]
    session_tracker = backend.sessions[key]
    session = session_tracker.session
    tx_kwargs = fromtestkit.to_tx_kwargs(data)

    @neo4j.unit_of_work(**tx_kwargs)
    async def func(tx):
        txkey = backend.next_key()
        backend.transactions[txkey] = tx
        session_tracker.state = ''
        await backend.send_response("RetryableTry", {"id": txkey})

        cont = True
        while cont:
            cont = await backend.process_request()
            if session_tracker.state == '+':
                cont = False
            elif session_tracker.state == '-':
                if session_tracker.error_id:
                    raise backend.errors[session_tracker.error_id]
                else:
                    raise FrontendError("Client said no")

    if is_read:
        await session.execute_read(func)
    else:
        await session.execute_write(func)
    await backend.send_response("RetryableDone", {})


async def RetryablePositive(backend, data):
    key = data["sessionId"]
    session_tracker = backend.sessions[key]
    session_tracker.state = '+'


async def RetryableNegative(backend, data):
    key = data["sessionId"]
    session_tracker = backend.sessions[key]
    session_tracker.state = '-'
    session_tracker.error_id = data.get('errorId', '')


async def SessionLastBookmarks(backend, data):
    key = data["sessionId"]
    session = backend.sessions[key].session
    bookmarks = await session.last_bookmarks()
    await backend.send_response("Bookmarks",
                                {"bookmarks": list(bookmarks.raw_values)})


async def TransactionRun(backend, data):
    key = data["txId"]
    tx = backend.transactions[key]
    cypher, params = fromtestkit.to_cypher_and_params(data)
    result = await tx.run(cypher, parameters=params)
    key = backend.next_key()
    backend.results[key] = result
    await backend.send_response("Result", {"id": key, "keys": result.keys()})


async def TransactionCommit(backend, data):
    key = data["txId"]
    tx = backend.transactions[key]
    try:
        commit = tx.commit
    except AttributeError as e:
        raise MarkdAsDriverException(e)
        # raise DriverError("Type does not support commit %s" % type(tx))
    await commit()
    await backend.send_response("Transaction", {"id": key})


async def TransactionRollback(backend, data):
    key = data["txId"]
    tx = backend.transactions[key]
    try:
        rollback = tx.rollback
    except AttributeError as e:
        raise MarkdAsDriverException(e)
        # raise DriverError("Type does not support rollback %s" % type(tx))
    await rollback()
    await backend.send_response("Transaction", {"id": key})


async def TransactionClose(backend, data):
    key = data["txId"]
    tx = backend.transactions[key]
    try:
        close = tx.close
    except AttributeError as e:
        raise MarkdAsDriverException(e)
        # raise DriverError("Type does not support close %s" % type(tx))
    await close()
    await backend.send_response("Transaction", {"id": key})


async def ResultNext(backend, data):
    result = backend.results[data["resultId"]]

    try:
        record = await AsyncUtil.next(AsyncUtil.iter(result))
    except StopAsyncIteration:
        await backend.send_response("NullRecord", {})
        return
    await backend.send_response("Record", totestkit.record(record))


async def ResultSingle(backend, data):
    result = backend.results[data["resultId"]]
    await backend.send_response("Record", totestkit.record(
        await result.single(strict=True)
    ))


async def ResultSingleOptional(backend, data):
    result = backend.results[data["resultId"]]
    with warnings.catch_warnings(record=True) as warning_list:
        warnings.simplefilter("always")
        record = await result.single(strict=False)
    if record:
        record = totestkit.record(record)
    await backend.send_response("RecordOptional", {
        "record": record, "warnings": list(map(str, warning_list))
    })


async def ResultPeek(backend, data):
    result = backend.results[data["resultId"]]
    record = await result.peek()
    if record is not None:
        await backend.send_response("Record", totestkit.record(record))
    else:
        await backend.send_response("NullRecord", {})


async def ResultList(backend, data):
    result = backend.results[data["resultId"]]
    records = await AsyncUtil.list(result)
    await backend.send_response("RecordList", {
        "records": [totestkit.record(r) for r in records]
    })


async def ResultConsume(backend, data):
    result = backend.results[data["resultId"]]
    summary = await result.consume()
<<<<<<< HEAD
    assert isinstance(summary, neo4j.ResultSummary)
    await backend.send_response("Summary", {
        "serverInfo": {
            "address": ":".join(map(str, summary.server.address)),
            "agent": summary.server.agent,
            "protocolVersion":
                ".".join(map(str, summary.server.protocol_version)),
        },
        "counters": None if not summary.counters else {
            "constraintsAdded": summary.counters.constraints_added,
            "constraintsRemoved": summary.counters.constraints_removed,
            "containsSystemUpdates": summary.counters.contains_system_updates,
            "containsUpdates": summary.counters.contains_updates,
            "indexesAdded": summary.counters.indexes_added,
            "indexesRemoved": summary.counters.indexes_removed,
            "labelsAdded": summary.counters.labels_added,
            "labelsRemoved": summary.counters.labels_removed,
            "nodesCreated": summary.counters.nodes_created,
            "nodesDeleted": summary.counters.nodes_deleted,
            "propertiesSet": summary.counters.properties_set,
            "relationshipsCreated": summary.counters.relationships_created,
            "relationshipsDeleted": summary.counters.relationships_deleted,
            "systemUpdates": summary.counters.system_updates,
        },
        "database": summary.database,
        "notifications": [
            {
                "title": n.title,
                "code": n.code,
                "description": n.description,
                "severityLevel": n.severity_level.name.replace("_", "."),
                "category": n.category.name.replace("_", "."),
                "severity": n.raw_severity_level,
                "rawCategory": n.raw_category,
            }
            for n in summary.summary_notifications
        ],
        "plan": summary.plan,
        "profile": summary.profile,
        "query": {
            "text": summary.query,
            "parameters": {k: totestkit.field(v)
                           for k, v in summary.parameters.items()},
        },
        "queryType": summary.query_type,
        "resultAvailableAfter": summary.result_available_after,
        "resultConsumedAfter": summary.result_consumed_after,
    })
=======
    from neo4j import ResultSummary
    assert isinstance(summary, ResultSummary)
    await backend.send_response("Summary", totestkit.summary(summary))
>>>>>>> d3b736a9


async def ForcedRoutingTableUpdate(backend, data):
    driver_id = data["driverId"]
    driver = backend.drivers[driver_id]
    database = data["database"]
    bookmarks = data["bookmarks"]
    async with driver._pool.refresh_lock:
        await driver._pool.update_routing_table(
            database=database, imp_user=None, bookmarks=bookmarks
        )
    await backend.send_response("Driver", {"id": driver_id})


async def GetRoutingTable(backend, data):
    driver_id = data["driverId"]
    database = data["database"]
    driver = backend.drivers[driver_id]
    routing_table = driver._pool.routing_tables[database]
    response_data = {
        "database": routing_table.database,
        "ttl": routing_table.ttl,
    }
    for role in ("routers", "readers", "writers"):
        addresses = routing_table.__getattribute__(role)
        response_data[role] = list(map(str, addresses))
    await backend.send_response("RoutingTable", response_data)<|MERGE_RESOLUTION|>--- conflicted
+++ resolved
@@ -622,60 +622,8 @@
 async def ResultConsume(backend, data):
     result = backend.results[data["resultId"]]
     summary = await result.consume()
-<<<<<<< HEAD
     assert isinstance(summary, neo4j.ResultSummary)
-    await backend.send_response("Summary", {
-        "serverInfo": {
-            "address": ":".join(map(str, summary.server.address)),
-            "agent": summary.server.agent,
-            "protocolVersion":
-                ".".join(map(str, summary.server.protocol_version)),
-        },
-        "counters": None if not summary.counters else {
-            "constraintsAdded": summary.counters.constraints_added,
-            "constraintsRemoved": summary.counters.constraints_removed,
-            "containsSystemUpdates": summary.counters.contains_system_updates,
-            "containsUpdates": summary.counters.contains_updates,
-            "indexesAdded": summary.counters.indexes_added,
-            "indexesRemoved": summary.counters.indexes_removed,
-            "labelsAdded": summary.counters.labels_added,
-            "labelsRemoved": summary.counters.labels_removed,
-            "nodesCreated": summary.counters.nodes_created,
-            "nodesDeleted": summary.counters.nodes_deleted,
-            "propertiesSet": summary.counters.properties_set,
-            "relationshipsCreated": summary.counters.relationships_created,
-            "relationshipsDeleted": summary.counters.relationships_deleted,
-            "systemUpdates": summary.counters.system_updates,
-        },
-        "database": summary.database,
-        "notifications": [
-            {
-                "title": n.title,
-                "code": n.code,
-                "description": n.description,
-                "severityLevel": n.severity_level.name.replace("_", "."),
-                "category": n.category.name.replace("_", "."),
-                "severity": n.raw_severity_level,
-                "rawCategory": n.raw_category,
-            }
-            for n in summary.summary_notifications
-        ],
-        "plan": summary.plan,
-        "profile": summary.profile,
-        "query": {
-            "text": summary.query,
-            "parameters": {k: totestkit.field(v)
-                           for k, v in summary.parameters.items()},
-        },
-        "queryType": summary.query_type,
-        "resultAvailableAfter": summary.result_available_after,
-        "resultConsumedAfter": summary.result_consumed_after,
-    })
-=======
-    from neo4j import ResultSummary
-    assert isinstance(summary, ResultSummary)
     await backend.send_response("Summary", totestkit.summary(summary))
->>>>>>> d3b736a9
 
 
 async def ForcedRoutingTableUpdate(backend, data):
