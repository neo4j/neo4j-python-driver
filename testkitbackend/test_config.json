--- conflicted
+++ resolved
@@ -23,21 +23,15 @@
     "Feature:API:Driver.IsEncrypted": true,
     "Feature:API:Driver.VerifyAuthentication": true,
     "Feature:API:Driver.VerifyConnectivity": true,
-<<<<<<< HEAD
     "Feature:API:Driver.SupportsSessionAuth": true,
-=======
     "Feature:API:Driver:NotificationsConfig": true,
->>>>>>> 721a0f25
     "Feature:API:Liveness.Check": false,
     "Feature:API:Result.List": true,
     "Feature:API:Result.Peek": true,
     "Feature:API:Result.Single": true,
     "Feature:API:Result.SingleOptional": true,
-<<<<<<< HEAD
     "Feature:API:Session:AuthConfig": true,
-=======
     "Feature:API:Session:NotificationsConfig": true,
->>>>>>> 721a0f25
     "Feature:API:SSLConfig": true,
     "Feature:API:SSLSchemes": true,
     "Feature:API:Type.Spatial":  true,
@@ -53,10 +47,7 @@
     "Feature:Bolt:4.4": true,
     "Feature:Bolt:5.0": true,
     "Feature:Bolt:5.1": true,
-<<<<<<< HEAD
-=======
     "Feature:Bolt:5.2": true,
->>>>>>> 721a0f25
     "Feature:Bolt:Patch:UTC": true,
     "Feature:Impersonation": true,
     "Feature:TLS:1.1": "Driver blocks TLS 1.1 for security reasons.",
@@ -70,7 +61,6 @@
     "Optimization:ImplicitDefaultArguments": true,
     "Optimization:MinimalBookmarksSet": true,
     "Optimization:MinimalResets": true,
-    "Optimization:AuthPipelining": true,
     "Optimization:PullPipelining": true,
     "Optimization:ResultListFetchAll": "The idiomatic way to cast to list is indistinguishable from iterating over the result.",
 
