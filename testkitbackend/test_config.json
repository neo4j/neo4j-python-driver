{
  "skips": {
    "stub.routing.test_routing_v4x1.RoutingV4x1.test_should_retry_write_until_success_with_leader_change_using_tx_function":
      "Driver closes connection to router if DNS resolved name not in routing table",
    "stub.routing.test_routing_v3.RoutingV3.test_should_retry_write_until_success_with_leader_change_using_tx_function":
      "Driver closes connection to router if DNS resolved name not in routing table",
    "stub.routing.test_routing_v4x3.RoutingV4x3.test_should_retry_write_until_success_with_leader_change_using_tx_function":
      "Driver closes connection to router if DNS resolved name not in routing table",
    "stub.routing.test_routing_v4x1.RoutingV4x1.test_should_retry_write_until_success_with_leader_change_on_run_using_tx_function":
      "Driver closes connection to router if DNS resolved name not in routing table",
    "stub.routing.test_routing_v3.RoutingV3.test_should_retry_write_until_success_with_leader_change_on_run_using_tx_function":
      "Driver closes connection to router if DNS resolved name not in routing table",
    "stub.routing.test_routing_v4x3.RoutingV4x3.test_should_retry_write_until_success_with_leader_change_on_run_using_tx_function":
      "Driver closes connection to router if DNS resolved name not in routing table",
    "stub.routing.test_routing_v4x1.RoutingV4x1.test_should_retry_write_until_success_with_leader_shutdown_during_tx_using_tx_function":
      "Driver closes connection to router if DNS resolved name not in routing table",
    "stub.routing.test_routing_v3.RoutingV3.test_should_retry_write_until_success_with_leader_shutdown_during_tx_using_tx_function":
      "Driver closes connection to router if DNS resolved name not in routing table",
    "stub.routing.test_routing_v4x3.RoutingV4x3.test_should_retry_write_until_success_with_leader_shutdown_during_tx_using_tx_function":
      "Driver closes connection to router if DNS resolved name not in routing table",
    "stub.routing.test_routing_v4x1.RoutingV4x1.test_should_successfully_acquire_rt_when_router_ip_changes":
      "Test makes assumptions about how verify_connectivity is implemented",
    "stub.routing.test_routing_v3.RoutingV3.test_should_successfully_acquire_rt_when_router_ip_changes":
      "Test makes assumptions about how verify_connectivity is implemented",
    "stub.routing.test_routing_v4x3.RoutingV4x3.test_should_successfully_acquire_rt_when_router_ip_changes":
      "Test makes assumptions about how verify_connectivity is implemented",
    "stub.retry.test_retry_clustering.TestRetryClustering.test_retry_ForbiddenOnReadOnlyDatabase_ChangingWriter":
      "Test makes assumptions about how verify_connectivity is implemented",
    "stub.authorization.test_authorization.TestAuthorizationV4x3.test_should_retry_on_auth_expired_on_begin_using_tx_function":
      "Flaky: test requires the driver to contact servers in a specific order",
    "stub.authorization.test_authorization.TestAuthorizationV3.test_should_retry_on_auth_expired_on_begin_using_tx_function":
      "Flaky: test requires the driver to contact servers in a specific order",
    "stub.authorization.test_authorization.TestAuthorizationV4x1.test_should_retry_on_auth_expired_on_begin_using_tx_function":
      "Flaky: test requires the driver to contact servers in a specific order",
    "stub.authorization.test_authorization.TestAuthorizationV4x3.test_should_fail_on_token_expired_on_begin_using_tx_function":
      "Flaky: test requires the driver to contact servers in a specific order",
    "stub.authorization.test_authorization.TestAuthorizationV3.test_should_fail_on_token_expired_on_begin_using_tx_function":
      "Flaky: test requires the driver to contact servers in a specific order",
    "stub.authorization.test_authorization.TestAuthorizationV4x1.test_should_fail_on_token_expired_on_begin_using_tx_function":
      "Flaky: test requires the driver to contact servers in a specific order",
    "stub.session_run_parameters.test_session_run_parameters.TestSessionRunParameters.test_empty_query":
      "Driver rejects empty queries before sending it to the server",
    "tls.tlsversions.TestTlsVersions.test_1_1":
      "TLSv1.1 and below are disabled in the driver"
  },
  "features": {
<<<<<<< HEAD
    "Feature:Auth:Bearer": true,
    "Feature:Auth:Custom": true,
    "Feature:Auth:Kerberos": true,
=======
    "Feature:API:Result.Single": "Does not raise error when not exactly one record is available. To be fixed in 5.0",
    "Feature:API:Result.Peek": true,
>>>>>>> 4b9ad520
    "AuthorizationExpiredTreatment": true,
    "Optimization:ImplicitDefaultArguments": true,
    "Optimization:MinimalResets": true,
    "Optimization:ConnectionReuse": true,
    "Optimization:PullPipelining": true,
    "ConfHint:connection.recv_timeout_seconds": true,
    "Temporary:ResultKeys": true,
    "Temporary:FullSummary": true,
    "Temporary:CypherPathAndRelationship": true
  }
}<|MERGE_RESOLUTION|>--- conflicted
+++ resolved
@@ -44,14 +44,11 @@
       "TLSv1.1 and below are disabled in the driver"
   },
   "features": {
-<<<<<<< HEAD
+    "Feature:API:Result.Single": "Does not raise error when not exactly one record is available. To be fixed in 5.0",
+    "Feature:API:Result.Peek": true,
     "Feature:Auth:Bearer": true,
     "Feature:Auth:Custom": true,
     "Feature:Auth:Kerberos": true,
-=======
-    "Feature:API:Result.Single": "Does not raise error when not exactly one record is available. To be fixed in 5.0",
-    "Feature:API:Result.Peek": true,
->>>>>>> 4b9ad520
     "AuthorizationExpiredTreatment": true,
     "Optimization:ImplicitDefaultArguments": true,
     "Optimization:MinimalResets": true,
