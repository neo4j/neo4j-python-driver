# Copyright (c) "Neo4j"
# Neo4j Sweden AB [https://neo4j.com]
#
# This file is part of Neo4j.
#
# Licensed under the Apache License, Version 2.0 (the "License");
# you may not use this file except in compliance with the License.
# You may obtain a copy of the License at
#
#     https://www.apache.org/licenses/LICENSE-2.0
#
# Unless required by applicable law or agreed to in writing, software
# distributed under the License is distributed on an "AS IS" BASIS,
# WITHOUT WARRANTIES OR CONDITIONS OF ANY KIND, either express or implied.
# See the License for the specific language governing permissions and
# limitations under the License.


from datetime import timedelta

import pytz

<<<<<<< HEAD
import neo4j
from neo4j import Query
=======
from neo4j import (
    NotificationDisabledCategory,
    NotificationMinimumSeverity,
    Query,
)
>>>>>>> 721a0f25
from neo4j.spatial import (
    CartesianPoint,
    WGS84Point,
)
from neo4j.time import (
    Date,
    DateTime,
    Duration,
    Time,
)


def to_cypher_and_params(data):
    from .backend import Request
    params = data.get("params")
    # Optional
    if params is None:
        return data["cypher"], None
    # Transform the params to Python native
    params_dict = {k: to_param(v) for k, v in params.items()}
    if isinstance(params, Request):
        params.mark_all_as_read()
    return data["cypher"], params_dict


def to_tx_kwargs(data):
    from .backend import Request
    kwargs = {}
    if "txMeta" in data:
        metadata = data["txMeta"]
        kwargs["metadata"] = metadata
        if metadata is not None:
            kwargs["metadata"] = {k: to_param(v) for k, v in metadata.items()}
        if isinstance(metadata, Request):
            metadata.mark_all_as_read()
    if "timeout" in data:
        kwargs["timeout"] = data["timeout"]
        if kwargs["timeout"] is not None:
            kwargs["timeout"] /= 1000
    return kwargs


def to_query_and_params(data):
    cypher, param = to_cypher_and_params(data)
    tx_kwargs = to_tx_kwargs(data)
    query = Query(cypher, **tx_kwargs)
    return query, param


def to_param(m):
    """ Converts testkit parameter format to driver (python) parameter
    """
    data = m["data"]
    name = m["name"]
    if name == "CypherNull":
        if data["value"] is not None:
            raise ValueError("CypherNull should be None")
        return None
    if name == "CypherString":
        return str(data["value"])
    if name == "CypherBool":
        return bool(data["value"])
    if name == "CypherInt":
        return int(data["value"])
    if name == "CypherFloat":
        return float(data["value"])
    if name == "CypherString":
        return str(data["value"])
    if name == "CypherBytes":
        return bytearray([int(byte, 16) for byte in data["value"].split()])
    if name == "CypherList":
        return [to_param(v) for v in data["value"]]
    if name == "CypherMap":
        return {k: to_param(data["value"][k]) for k in data["value"]}
    if name == "CypherPoint":
        coords = [data["x"], data["y"]]
        if data.get("z") is not None:
            coords.append(data["z"])
        if data["system"] == "cartesian":
            return CartesianPoint(coords)
        if data["system"] == "wgs84":
            return WGS84Point(coords)
        raise ValueError("Unknown point system: {}".format(data["system"]))
    if name == "CypherDate":
        return Date(data["year"], data["month"], data["day"])
    if name == "CypherTime":
        tz = None
        utc_offset_s = data.get("utc_offset_s")
        if utc_offset_s is not None:
            utc_offset_m = utc_offset_s // 60
            if utc_offset_m * 60 != utc_offset_s:
                raise ValueError("the used timezone library only supports "
                                 "UTC offsets by minutes")
            tz = pytz.FixedOffset(utc_offset_m)
        return Time(data["hour"], data["minute"], data["second"],
                    data["nanosecond"], tzinfo=tz)
    if name == "CypherDateTime":
        datetime = DateTime(
            data["year"], data["month"], data["day"],
            data["hour"], data["minute"], data["second"], data["nanosecond"]
        )
        utc_offset_s = data["utc_offset_s"]
        timezone_id = data["timezone_id"]
        if timezone_id is not None:
            utc_offset = timedelta(seconds=utc_offset_s)
            tz = pytz.timezone(timezone_id)
            localized_datetime = tz.localize(datetime, is_dst=False)
            if localized_datetime.utcoffset() == utc_offset:
                return localized_datetime
            localized_datetime = tz.localize(datetime, is_dst=True)
            if localized_datetime.utcoffset() == utc_offset:
                return localized_datetime
            raise ValueError(
                "cannot localize datetime %s to timezone %s with UTC "
                "offset %s" % (datetime, timezone_id, utc_offset)
            )
        elif utc_offset_s is not None:
            utc_offset_m = utc_offset_s // 60
            if utc_offset_m * 60 != utc_offset_s:
                raise ValueError("the used timezone library only supports "
                                 "UTC offsets by minutes")
            tz = pytz.FixedOffset(utc_offset_m)
            return tz.localize(datetime)
        return datetime
    if name == "CypherDuration":
        return Duration(
            months=data["months"], days=data["days"],
            seconds=data["seconds"], nanoseconds=data["nanoseconds"]
        )
    raise ValueError("Unknown param type " + name)


<<<<<<< HEAD
def to_auth_token(data, key):
    if data[key] is None:
        return None
    auth_token = data[key]["data"]
    data[key].mark_item_as_read_if_equals("name", "AuthorizationToken")
    scheme = auth_token["scheme"]
    if scheme == "basic":
        auth = neo4j.basic_auth(
            auth_token["principal"], auth_token["credentials"],
            realm=auth_token.get("realm", None)
        )
    elif scheme == "kerberos":
        auth = neo4j.kerberos_auth(auth_token["credentials"])
    elif scheme == "bearer":
        auth = neo4j.bearer_auth(auth_token["credentials"])
    else:
        auth = neo4j.custom_auth(
            auth_token["principal"], auth_token["credentials"],
            auth_token["realm"], auth_token["scheme"],
            **auth_token.get("parameters", {})
        )
        auth_token.mark_item_as_read("parameters", recursive=True)
    return auth
=======
def set_notifications_config(config, data):
    if "notificationsMinSeverity" in data:
        config["notifications_min_severity"] = \
            NotificationMinimumSeverity[data["notificationsMinSeverity"]]
    if "notificationsDisabledCategories" in data:
        config["notifications_disabled_categories"] = \
            [NotificationDisabledCategory[c]
             for c in data["notificationsDisabledCategories"]]
>>>>>>> 721a0f25
<|MERGE_RESOLUTION|>--- conflicted
+++ resolved
@@ -20,16 +20,12 @@
 
 import pytz
 
-<<<<<<< HEAD
 import neo4j
-from neo4j import Query
-=======
 from neo4j import (
     NotificationDisabledCategory,
     NotificationMinimumSeverity,
     Query,
 )
->>>>>>> 721a0f25
 from neo4j.spatial import (
     CartesianPoint,
     WGS84Point,
@@ -162,7 +158,6 @@
     raise ValueError("Unknown param type " + name)
 
 
-<<<<<<< HEAD
 def to_auth_token(data, key):
     if data[key] is None:
         return None
@@ -186,7 +181,8 @@
         )
         auth_token.mark_item_as_read("parameters", recursive=True)
     return auth
-=======
+
+
 def set_notifications_config(config, data):
     if "notificationsMinSeverity" in data:
         config["notifications_min_severity"] = \
@@ -194,5 +190,4 @@
     if "notificationsDisabledCategories" in data:
         config["notifications_disabled_categories"] = \
             [NotificationDisabledCategory[c]
-             for c in data["notificationsDisabledCategories"]]
->>>>>>> 721a0f25
+             for c in data["notificationsDisabledCategories"]]