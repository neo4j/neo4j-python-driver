# Copyright (c) "Neo4j"
# Neo4j Sweden AB [https://neo4j.com]
#
# This file is part of Neo4j.
#
# Licensed under the Apache License, Version 2.0 (the "License");
# you may not use this file except in compliance with the License.
# You may obtain a copy of the License at
#
#     https://www.apache.org/licenses/LICENSE-2.0
#
# Unless required by applicable law or agreed to in writing, software
# distributed under the License is distributed on an "AS IS" BASIS,
# WITHOUT WARRANTIES OR CONDITIONS OF ANY KIND, either express or implied.
# See the License for the specific language governing permissions and
# limitations under the License.


import datetime
import json
import re
import warnings
from os import path

from freezegun import freeze_time

import neo4j
import neo4j.api
import neo4j.auth_management
from neo4j._async_compat.util import Util
from neo4j.auth_management import (
    AuthManager,
    AuthManagers,
    TemporalAuth,
)

from .. import (
    fromtestkit,
    test_subtest_skips,
    totestkit,
)
from .._warning_check import warning_check
from ..exceptions import MarkdAsDriverException


class FrontendError(Exception):
    pass


def load_config():
    config_path = path.join(path.dirname(__file__), "..", "test_config.json")
    with open(config_path, "r") as fd:
        config = json.load(fd)
    skips = config["skips"]
    features = [k for k, v in config["features"].items() if v is True]
    import ssl
    if ssl.HAS_TLSv1_3:
        features += ["Feature:TLS:1.3"]
    return skips, features


SKIPPED_TESTS, FEATURES = load_config()


def _get_skip_reason(test_name):
    for skip_pattern, reason in SKIPPED_TESTS.items():
        if skip_pattern[0] == skip_pattern[-1] == "'":
            match = skip_pattern[1:-1] == test_name
        else:
            match = re.match(skip_pattern, test_name)
        if match:
            return reason


def StartTest(backend, data):
    test_name = data["testName"]
    reason = _get_skip_reason(test_name)
    if reason is not None:
        if reason.startswith("test_subtest_skips."):
            backend.send_response("RunSubTests", {})
        else:
            backend.send_response("SkipTest", {"reason": reason})
    else:
        backend.send_response("RunTest", {})


def StartSubTest(backend, data):
    test_name = data["testName"]
    subtest_args = data["subtestArguments"]
    subtest_args.mark_all_as_read(recursive=True)
    reason = _get_skip_reason(test_name)
    assert reason and reason.startswith("test_subtest_skips.") or print(reason)
    func = getattr(test_subtest_skips, reason[19:])
    reason = func(**subtest_args)
    if reason is not None:
        backend.send_response("SkipTest", {"reason": reason})
    else:
        backend.send_response("RunTest", {})


def GetFeatures(backend, data):
    backend.send_response("FeatureList", {"features": FEATURES})


def NewDriver(backend, data):
    auth = fromtestkit.to_auth_token(data, "authorizationToken")
    if auth is None and data.get("authTokenManagerId") is not None:
        auth = backend.auth_token_managers[data["authTokenManagerId"]]
    else:
        data.mark_item_as_read_if_equals("authTokenManagerId", None)
    kwargs = {}
    if data["resolverRegistered"] or data["domainNameResolverRegistered"]:
        kwargs["resolver"] = resolution_func(
            backend, data["resolverRegistered"],
            data["domainNameResolverRegistered"]
        )
    for timeout_testkit, timeout_driver in (
        ("connectionTimeoutMs", "connection_timeout"),
        ("maxTxRetryTimeMs", "max_transaction_retry_time"),
        ("connectionAcquisitionTimeoutMs", "connection_acquisition_timeout"),
    ):
        if data.get(timeout_testkit) is not None:
            kwargs[timeout_driver] = data[timeout_testkit] / 1000
    for k in ("sessionConnectionTimeoutMs", "updateRoutingTableTimeoutMs"):
        if k in data:
            data.mark_item_as_read_if_equals(k, None)
    for (conf_name, data_name) in (
        ("max_connection_pool_size", "maxConnectionPoolSize"),
        ("fetch_size", "fetchSize"),
    ):
        if data.get(data_name):
            kwargs[conf_name] = data[data_name]
    for (conf_name, data_name) in (
        ("encrypted", "encrypted"),
    ):
        if data_name in data:
            kwargs[conf_name] = data[data_name]
    if "trustedCertificates" in data:
        if data["trustedCertificates"] is None:
            kwargs["trusted_certificates"] = neo4j.TrustSystemCAs()
        elif not data["trustedCertificates"]:
            kwargs["trusted_certificates"] = neo4j.TrustAll()
        else:
            cert_paths = ("/usr/local/share/custom-ca-certificates/" + cert
                          for cert in data["trustedCertificates"])
            kwargs["trusted_certificates"] = neo4j.TrustCustomCAs(*cert_paths)
    fromtestkit.set_notifications_config(kwargs, data)
    data.mark_item_as_read_if_equals("livenessCheckTimeoutMs", None)

    driver = neo4j.GraphDatabase.driver(
        data["uri"], auth=auth, user_agent=data["userAgent"], **kwargs,
    )
    key = backend.next_key()
    backend.drivers[key] = driver
    backend.send_response("Driver", {"id": key})


def NewAuthTokenManager(backend, data):
    auth_token_manager_id = backend.next_key()

    class TestKitAuthManager(AuthManager):
        def get_auth(self):
            key = backend.next_key()
            backend.send_response("AuthTokenManagerGetAuthRequest", {
                "id": key,
                "authTokenManagerId": auth_token_manager_id,
            })
            if not backend.process_request():
                # connection was closed before end of next message
                return None
            if key not in backend.auth_token_supplies:
                raise RuntimeError(
                    "Backend did not receive expected "
                    f"AuthTokenManagerGetAuthCompleted message for id {key}"
                )
            return backend.auth_token_supplies.pop(key)

        def on_auth_expired(self, auth):
            key = backend.next_key()
            backend.send_response(
                "AuthTokenManagerOnAuthExpiredRequest", {
                    "id": key,
                    "authTokenManagerId": auth_token_manager_id,
                    "auth": totestkit.auth_token(auth),
                }
            )
            if not backend.process_request():
                # connection was closed before end of next message
                return None
            if key not in backend.auth_token_on_expiration_supplies:
                raise RuntimeError(
                    "Backend did not receive expected "
                    "AuthTokenManagerOnAuthExpiredCompleted message for id "
                    f"{key}"
                )
            backend.auth_token_on_expiration_supplies.pop(key)

    auth_manager = TestKitAuthManager()
    backend.auth_token_managers[auth_token_manager_id] = auth_manager
    backend.send_response("AuthTokenManager",
                                {"id": auth_token_manager_id})


def AuthTokenManagerGetAuthCompleted(backend, data):
    auth_token = fromtestkit.to_auth_token(data, "auth")

    backend.auth_token_supplies[data["requestId"]] = auth_token


def AuthTokenManagerOnAuthExpiredCompleted(backend, data):
    backend.auth_token_on_expiration_supplies[data["requestId"]] = True


def AuthTokenManagerClose(backend, data):
    auth_token_manager_id = data["id"]
    del backend.auth_token_managers[auth_token_manager_id]
    backend.send_response("AuthTokenManager",
                                {"id": auth_token_manager_id})


def NewTemporalAuthTokenManager(backend, data):
    auth_token_manager_id = backend.next_key()

    def auth_token_provider():
        key = backend.next_key()
        backend.send_response("TemporalAuthTokenProviderRequest", {
            "id": key,
            "temporalAuthTokenManagerId": auth_token_manager_id,
        })
        if not backend.process_request():
            # connection was closed before end of next message
            return neo4j.auth_management.TemporalAuth(None, None)
        if key not in backend.temporal_auth_token_supplies:
            raise RuntimeError(
                "Backend did not receive expected "
                f"TemporalAuthTokenManagerCompleted message for id {key}"
            )
        return backend.temporal_auth_token_supplies.pop(key)

    auth_manager = AuthManagers.temporal(auth_token_provider)
    backend.auth_token_managers[auth_token_manager_id] = auth_manager
    backend.send_response("TemporalAuthTokenManager",
                                {"id": auth_token_manager_id})


def TemporalAuthTokenProviderCompleted(backend, data):
    temp_auth_data = data["auth"]
    temp_auth_data.mark_item_as_read_if_equals("name", "TemporalAuthToken")
    temp_auth_data = temp_auth_data["data"]
    auth_token = fromtestkit.to_auth_token(temp_auth_data, "auth")
    if temp_auth_data["expiresInMs"] is not None:
        expires_in = temp_auth_data["expiresInMs"] / 1000
    else:
        expires_in = None
    temporal_auth = TemporalAuth(auth_token, expires_in)

    backend.temporal_auth_token_supplies[data["requestId"]] = temporal_auth


def VerifyConnectivity(backend, data):
    driver_id = data["driverId"]
    driver = backend.drivers[driver_id]
    driver.verify_connectivity()
    backend.send_response("Driver", {"id": driver_id})


def GetServerInfo(backend, data):
    driver_id = data["driverId"]
    driver = backend.drivers[driver_id]
    server_info = driver.get_server_info()
    backend.send_response("ServerInfo", {
        "address": ":".join(map(str, server_info.address)),
        "agent": server_info.agent,
        "protocolVersion": ".".join(map(str, server_info.protocol_version)),
    })


def CheckMultiDBSupport(backend, data):
    driver_id = data["driverId"]
    driver = backend.drivers[driver_id]
    available = driver.supports_multi_db()
    backend.send_response("MultiDBSupport", {
        "id": backend.next_key(), "available": available
    })


def VerifyAuthentication(backend, data):
    driver_id = data["driverId"]
    driver = backend.drivers[driver_id]
    auth = fromtestkit.to_auth_token(data, "auth_token")
    authenticated = driver.verify_authentication(auth=auth)
    backend.send_response("DriverIsAuthenticated", {
        "id": backend.next_key(), "authenticated": authenticated
    })


def CheckSessionAuthSupport(backend, data):
    driver_id = data["driverId"]
    driver = backend.drivers[driver_id]
    available = driver.supports_session_auth()
    backend.send_response("SessionAuthSupport", {
        "id": backend.next_key(), "available": available
    })


def ExecuteQuery(backend, data):
    driver = backend.drivers[data["driverId"]]
    cypher, params = fromtestkit.to_cypher_and_params(data)
    config = data.get("config", {})
    kwargs = {}
    for config_key, kwargs_key in (
        ("database", "database_"),
        ("routing", "routing_"),
        ("impersonatedUser", "impersonated_user_"),
    ):
        value = config.get(config_key, None)
        if value is not None:
            kwargs[kwargs_key] = value
    bookmark_manager_id = config.get("bookmarkManagerId")
    if bookmark_manager_id is not None:
        if bookmark_manager_id == -1:
            kwargs["bookmark_manager_"] = None
        else:
            bookmark_manager = backend.bookmark_managers[bookmark_manager_id]
            kwargs["bookmark_manager_"] = bookmark_manager

    with warning_check(
        neo4j.ExperimentalWarning,
        "Driver.execute_query is experimental. "
        "It might be changed or removed any time even without prior notice."
    ):
        eager_result = driver.execute_query(cypher, params, **kwargs)
    backend.send_response("EagerResult", {
        "keys": eager_result.keys,
        "records": list(map(totestkit.record, eager_result.records)),
        "summary": totestkit.summary(eager_result.summary),
    })


def resolution_func(backend, custom_resolver=False, custom_dns_resolver=False):
    # This solution (putting custom resolution together with DNS resolution
    # into one function only works because the Python driver calls the custom
    # resolver function for every connection, which is not true for all
    # drivers. Properly exposing a way to change the DNS lookup behavior is not
    # possible without changing the driver's code.
    assert custom_resolver or custom_dns_resolver

    def resolve(address):
        addresses = [":".join(map(str, address))]
        if custom_resolver:
            key = backend.next_key()
            backend.send_response("ResolverResolutionRequired", {
                "id": key,
                "address": addresses[0]
            })
            if not backend.process_request():
                # connection was closed before end of next message
                return []
            if key not in backend.custom_resolutions:
                raise RuntimeError(
                    "Backend did not receive expected "
                    "ResolverResolutionCompleted message for id %s" % key
                )
            addresses = backend.custom_resolutions.pop(key)
        if custom_dns_resolver:
            dns_resolved_addresses = []
            for address in addresses:
                key = backend.next_key()
                address = address.rsplit(":", 1)
                backend.send_response("DomainNameResolutionRequired", {
                    "id": key,
                    "name": address[0]
                })
                if not backend.process_request():
                    # connection was closed before end of next message
                    return []
                if key not in backend.dns_resolutions:
                    raise RuntimeError(
                        "Backend did not receive expected "
                        "DomainNameResolutionCompleted message for id %s" % key
                    )
                dns_resolved_addresses += list(map(
                    lambda a: ":".join((a, *address[1:])),
                    backend.dns_resolutions.pop(key)
                ))

            addresses = dns_resolved_addresses

        return list(map(neo4j.Address.parse, addresses))

    return resolve


def ResolverResolutionCompleted(backend, data):
    backend.custom_resolutions[data["requestId"]] = data["addresses"]


def DomainNameResolutionCompleted(backend, data):
    backend.dns_resolutions[data["requestId"]] = data["addresses"]


def NewBookmarkManager(backend, data):
    bookmark_manager_id = backend.next_key()

    bmm_kwargs = {}
    data.mark_item_as_read("initialBookmarks", recursive=True)
    bmm_kwargs["initial_bookmarks"] = data.get("initialBookmarks")
    if data.get("bookmarksSupplierRegistered"):
        bmm_kwargs["bookmarks_supplier"] = bookmarks_supplier(
            backend, bookmark_manager_id
        )
    if data.get("bookmarksConsumerRegistered"):
        bmm_kwargs["bookmarks_consumer"] = bookmarks_consumer(
            backend, bookmark_manager_id
        )

    with warning_check(
        neo4j.ExperimentalWarning,
        "The bookmark manager feature is experimental. It might be changed or "
        "removed any time even without prior notice."
    ):
        bookmark_manager = neo4j.GraphDatabase.bookmark_manager(
            **bmm_kwargs
        )
    backend.bookmark_managers[bookmark_manager_id] = bookmark_manager
    backend.send_response("BookmarkManager", {"id": bookmark_manager_id})


def BookmarkManagerClose(backend, data):
    bookmark_manager_id = data["id"]
    del backend.bookmark_managers[bookmark_manager_id]
    backend.send_response("BookmarkManager", {"id": bookmark_manager_id})


def bookmarks_supplier(backend, bookmark_manager_id):
    def supplier():
        key = backend.next_key()
        backend.send_response("BookmarksSupplierRequest", {
            "id": key,
            "bookmarkManagerId": bookmark_manager_id,
        })
        if not backend.process_request():
            # connection was closed before end of next message
            return []
        if key not in backend.bookmarks_supplies:
            raise RuntimeError(
                "Backend did not receive expected "
                "BookmarksSupplierCompleted message for id %s" % key
            )
        return backend.bookmarks_supplies.pop(key)

    return supplier


def BookmarksSupplierCompleted(backend, data):
    backend.bookmarks_supplies[data["requestId"]] = \
        neo4j.Bookmarks.from_raw_values(data["bookmarks"])


def bookmarks_consumer(backend, bookmark_manager_id):
    def consumer(bookmarks):
        key = backend.next_key()
        backend.send_response("BookmarksConsumerRequest", {
            "id": key,
            "bookmarkManagerId": bookmark_manager_id,
            "bookmarks": list(bookmarks.raw_values)
        })
        if not backend.process_request():
            # connection was closed before end of next message
            return []
        if key not in backend.bookmarks_consumptions:
            raise RuntimeError(
                "Backend did not receive expected "
                "BookmarksConsumerCompleted message for id %s" % key
            )
        del backend.bookmarks_consumptions[key]

    return consumer


def BookmarksConsumerCompleted(backend, data):
    backend.bookmarks_consumptions[data["requestId"]] = True


def DriverClose(backend, data):
    key = data["driverId"]
    driver = backend.drivers[key]
    driver.close()
    backend.send_response("Driver", {"id": key})


def CheckDriverIsEncrypted(backend, data):
    key = data["driverId"]
    driver = backend.drivers[key]
    backend.send_response("DriverIsEncrypted", {
        "encrypted": driver.encrypted
    })


class SessionTracker:
    """ Keeps some extra state about the tracked session
    """

    def __init__(self, session):
        self.session = session
        self.state = ""
        self.error_id = ""


def NewSession(backend, data):
    driver = backend.drivers[data["driverId"]]
    access_mode = data["accessMode"]
    if access_mode == "r":
        access_mode = neo4j.READ_ACCESS
    elif access_mode == "w":
        access_mode = neo4j.WRITE_ACCESS
    else:
        raise ValueError("Unknown access mode:" + access_mode)
    config = {
        "default_access_mode": access_mode,
        "database": data["database"],
    }
    if data.get("bookmarks") is not None:
        config["bookmarks"] = neo4j.Bookmarks.from_raw_values(
            data["bookmarks"]
        )
    if data.get("bookmarkManagerId") is not None:
        config["bookmark_manager"] = backend.bookmark_managers[
            data["bookmarkManagerId"]
        ]
    for (conf_name, data_name) in (
        ("fetch_size", "fetchSize"),
        ("impersonated_user", "impersonatedUser"),
    ):
        if data_name in data:
            config[conf_name] = data[data_name]
<<<<<<< HEAD
    if data.get("authorizationToken"):
        config["auth"] = fromtestkit.to_auth_token(data, "authorizationToken")
=======
    fromtestkit.set_notifications_config(config, data)
>>>>>>> 721a0f25
    if "bookmark_manager" in config:
        with warning_check(
            neo4j.ExperimentalWarning,
            "The 'bookmark_manager' config key is experimental. It might be "
            "changed or removed any time even without prior notice."
        ):
            session = driver.session(**config)
    else:
        session = driver.session(**config)
    key = backend.next_key()
    backend.sessions[key] = SessionTracker(session)
    backend.send_response("Session", {"id": key})


def SessionRun(backend, data):
    session = backend.sessions[data["sessionId"]].session
    query, params = fromtestkit.to_query_and_params(data)
    result = session.run(query, parameters=params)
    key = backend.next_key()
    backend.results[key] = result
    backend.send_response("Result", {"id": key, "keys": result.keys()})


def SessionClose(backend, data):
    key = data["sessionId"]
    session = backend.sessions[key].session
    session.close()
    del backend.sessions[key]
    backend.send_response("Session", {"id": key})


def SessionBeginTransaction(backend, data):
    key = data["sessionId"]
    session = backend.sessions[key].session
    tx_kwargs = fromtestkit.to_tx_kwargs(data)
    tx = session.begin_transaction(**tx_kwargs)
    key = backend.next_key()
    backend.transactions[key] = tx
    backend.send_response("Transaction", {"id": key})


def SessionReadTransaction(backend, data):
    transactionFunc(backend, data, True)


def SessionWriteTransaction(backend, data):
    transactionFunc(backend, data, False)


def transactionFunc(backend, data, is_read):
    key = data["sessionId"]
    session_tracker = backend.sessions[key]
    session = session_tracker.session
    tx_kwargs = fromtestkit.to_tx_kwargs(data)

    @neo4j.unit_of_work(**tx_kwargs)
    def func(tx):
        txkey = backend.next_key()
        backend.transactions[txkey] = tx
        session_tracker.state = ''
        backend.send_response("RetryableTry", {"id": txkey})

        cont = True
        while cont:
            cont = backend.process_request()
            if session_tracker.state == '+':
                cont = False
            elif session_tracker.state == '-':
                if session_tracker.error_id:
                    raise backend.errors[session_tracker.error_id]
                else:
                    raise FrontendError("Client said no")

    if is_read:
        session.execute_read(func)
    else:
        session.execute_write(func)
    backend.send_response("RetryableDone", {})


def RetryablePositive(backend, data):
    key = data["sessionId"]
    session_tracker = backend.sessions[key]
    session_tracker.state = '+'


def RetryableNegative(backend, data):
    key = data["sessionId"]
    session_tracker = backend.sessions[key]
    session_tracker.state = '-'
    session_tracker.error_id = data.get('errorId', '')


def SessionLastBookmarks(backend, data):
    key = data["sessionId"]
    session = backend.sessions[key].session
    bookmarks = session.last_bookmarks()
    backend.send_response("Bookmarks",
                                {"bookmarks": list(bookmarks.raw_values)})


def TransactionRun(backend, data):
    key = data["txId"]
    tx = backend.transactions[key]
    cypher, params = fromtestkit.to_cypher_and_params(data)
    result = tx.run(cypher, parameters=params)
    key = backend.next_key()
    backend.results[key] = result
    backend.send_response("Result", {"id": key, "keys": result.keys()})


def TransactionCommit(backend, data):
    key = data["txId"]
    tx = backend.transactions[key]
    try:
        commit = tx.commit
    except AttributeError as e:
        raise MarkdAsDriverException(e)
        # raise DriverError("Type does not support commit %s" % type(tx))
    commit()
    backend.send_response("Transaction", {"id": key})


def TransactionRollback(backend, data):
    key = data["txId"]
    tx = backend.transactions[key]
    try:
        rollback = tx.rollback
    except AttributeError as e:
        raise MarkdAsDriverException(e)
        # raise DriverError("Type does not support rollback %s" % type(tx))
    rollback()
    backend.send_response("Transaction", {"id": key})


def TransactionClose(backend, data):
    key = data["txId"]
    tx = backend.transactions[key]
    try:
        close = tx.close
    except AttributeError as e:
        raise MarkdAsDriverException(e)
        # raise DriverError("Type does not support close %s" % type(tx))
    close()
    backend.send_response("Transaction", {"id": key})


def ResultNext(backend, data):
    result = backend.results[data["resultId"]]

    try:
        record = Util.next(Util.iter(result))
    except StopIteration:
        backend.send_response("NullRecord", {})
        return
    backend.send_response("Record", totestkit.record(record))


def ResultSingle(backend, data):
    result = backend.results[data["resultId"]]
    backend.send_response("Record", totestkit.record(
        result.single(strict=True)
    ))


def ResultSingleOptional(backend, data):
    result = backend.results[data["resultId"]]
    with warnings.catch_warnings(record=True) as warning_list:
        warnings.simplefilter("always")
        record = result.single(strict=False)
    if record:
        record = totestkit.record(record)
    backend.send_response("RecordOptional", {
        "record": record, "warnings": list(map(str, warning_list))
    })


def ResultPeek(backend, data):
    result = backend.results[data["resultId"]]
    record = result.peek()
    if record is not None:
        backend.send_response("Record", totestkit.record(record))
    else:
        backend.send_response("NullRecord", {})


def ResultList(backend, data):
    result = backend.results[data["resultId"]]
    records = Util.list(result)
    backend.send_response("RecordList", {
        "records": [totestkit.record(r) for r in records]
    })


def ResultConsume(backend, data):
    result = backend.results[data["resultId"]]
    summary = result.consume()
    assert isinstance(summary, neo4j.ResultSummary)
    backend.send_response("Summary", totestkit.summary(summary))


def ForcedRoutingTableUpdate(backend, data):
    driver_id = data["driverId"]
    driver = backend.drivers[driver_id]
    database = data["database"]
    bookmarks = data["bookmarks"]
    with driver._pool.refresh_lock:
        driver._pool.update_routing_table(
            database=database, imp_user=None, bookmarks=bookmarks
        )
    backend.send_response("Driver", {"id": driver_id})


def GetRoutingTable(backend, data):
    driver_id = data["driverId"]
    database = data["database"]
    driver = backend.drivers[driver_id]
    routing_table = driver._pool.routing_tables[database]
    response_data = {
        "database": routing_table.database,
        "ttl": routing_table.ttl,
    }
    for role in ("routers", "readers", "writers"):
        addresses = routing_table.__getattribute__(role)
        response_data[role] = list(map(str, addresses))
    backend.send_response("RoutingTable", response_data)

def FakeTimeInstall(backend, _data):
    assert backend.fake_time is None
    assert backend.fake_time_ticker is None

    backend.fake_time = freeze_time()
    backend.fake_time_ticker = backend.fake_time.start()
    backend.send_response("FakeTimeAck", {})

def FakeTimeTick(backend, data):
    assert backend.fake_time is not None
    assert backend.fake_time_ticker is not None

    increment_ms = data["incrementMs"]
    delta = datetime.timedelta(milliseconds=increment_ms)
    backend.fake_time_ticker.tick(delta=delta)
    backend.send_response("FakeTimeAck", {})


def FakeTimeUninstall(backend, _data):
    assert backend.fake_time is not None
    assert backend.fake_time_ticker is not None

    backend.fake_time.stop()
    backend.fake_time_ticker = None
    backend.fake_time = None
    backend.send_response("FakeTimeAck", {})<|MERGE_RESOLUTION|>--- conflicted
+++ resolved
@@ -534,12 +534,9 @@
     ):
         if data_name in data:
             config[conf_name] = data[data_name]
-<<<<<<< HEAD
     if data.get("authorizationToken"):
         config["auth"] = fromtestkit.to_auth_token(data, "authorizationToken")
-=======
     fromtestkit.set_notifications_config(config, data)
->>>>>>> 721a0f25
     if "bookmark_manager" in config:
         with warning_check(
             neo4j.ExperimentalWarning,
