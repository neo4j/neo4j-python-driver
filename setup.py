#!/usr/bin/env python

# Copyright (c) "Neo4j"
# Neo4j Sweden AB [https://neo4j.com]
#
# This file is part of Neo4j.
#
# Licensed under the Apache License, Version 2.0 (the "License");
# you may not use this file except in compliance with the License.
# You may obtain a copy of the License at
#
#     https://www.apache.org/licenses/LICENSE-2.0
#
# Unless required by applicable law or agreed to in writing, software
# distributed under the License is distributed on an "AS IS" BASIS,
# WITHOUT WARRANTIES OR CONDITIONS OF ANY KIND, either express or implied.
# See the License for the specific language governing permissions and
# limitations under the License.


import os

from setuptools import (
    find_packages,
    setup,
)

from neo4j._meta import (
    package,
    version,
)


install_requires = [
    "pytz",
]
extras_require = {
    "pandas": ["pandas>=1.0.0"],
}
classifiers = [
    "Intended Audience :: Developers",
    "License :: OSI Approved :: Apache Software License",
    "Operating System :: OS Independent",
    "Topic :: Database",
    "Topic :: Software Development",
    "Programming Language :: Python :: 3.7",
    "Programming Language :: Python :: 3.8",
    "Programming Language :: Python :: 3.9",
    "Programming Language :: Python :: 3.10",
]
entry_points = {
    "console_scripts": [
    ],
}
<<<<<<< HEAD
packages = find_packages(exclude=["test*"])
=======
packages = find_packages(exclude=["tests"])
package_data = {
    package: ["py.typed"] for package in packages
}
>>>>>>> 52d3a948

readme_path = os.path.abspath(os.path.join(os.path.dirname(__file__),
                                           "README.rst"))
with open(readme_path, mode="r", encoding="utf-8") as fr:
    readme = fr.read()

setup_args = {
    "name": package,
    "version": version,
    "description": "Neo4j Bolt driver for Python",
    "license": "Apache License, Version 2.0",
    "long_description": readme,
    "author": "Neo4j, Inc.",
    "author_email": "drivers@neo4j.com",
    "keywords": "neo4j graph database",
    "url": "https://github.com/neo4j/neo4j-python-driver",
    "install_requires": install_requires,
    "extras_require": extras_require,
    "classifiers": classifiers,
    "packages": packages,
    "package_data": package_data,
    "entry_points": entry_points,
    "python_requires": ">=3.7",
}

setup(**setup_args)<|MERGE_RESOLUTION|>--- conflicted
+++ resolved
@@ -52,14 +52,11 @@
     "console_scripts": [
     ],
 }
-<<<<<<< HEAD
+
 packages = find_packages(exclude=["test*"])
-=======
-packages = find_packages(exclude=["tests"])
 package_data = {
     package: ["py.typed"] for package in packages
 }
->>>>>>> 52d3a948
 
 readme_path = os.path.abspath(os.path.join(os.path.dirname(__file__),
                                            "README.rst"))
