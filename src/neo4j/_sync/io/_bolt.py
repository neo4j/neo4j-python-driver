# Copyright (c) "Neo4j"
# Neo4j Sweden AB [https://neo4j.com]
#
# Licensed under the Apache License, Version 2.0 (the "License");
# you may not use this file except in compliance with the License.
# You may obtain a copy of the License at
#
#     https://www.apache.org/licenses/LICENSE-2.0
#
# Unless required by applicable law or agreed to in writing, software
# distributed under the License is distributed on an "AS IS" BASIS,
# WITHOUT WARRANTIES OR CONDITIONS OF ANY KIND, either express or implied.
# See the License for the specific language governing permissions and
# limitations under the License.


from __future__ import annotations

import abc
import asyncio
import typing as t
from collections import deque
from logging import getLogger
from time import monotonic

from ..._async_compat.util import Util
from ..._codec.hydration import (
    HydrationHandlerABC,
    v1 as hydration_v1,
)
from ..._codec.packstream import v1 as packstream_v1
from ..._deadline import Deadline
from ..._exceptions import (
    BoltError,
    BoltHandshakeError,
)
from ..._meta import USER_AGENT
from ..._sync.config import PoolConfig
from ...addressing import ResolvedAddress
from ...api import (
    Auth,
    ServerInfo,
    Version,
)
from ...exceptions import (
    AuthError,
    ConfigurationError,
    DriverError,
    IncompleteCommit,
    ServiceUnavailable,
    SessionExpired,
)
from ..config import PoolConfig
from ._bolt_socket import BoltSocket
from ._common import (
    CommitResponse,
    Inbox,
    Outbox,
)


if t.TYPE_CHECKING:
    import typing_extensions as te

    from ..._api import TelemetryAPI


# Set up logger
log = getLogger("neo4j.io")


class ServerStateManagerBase(abc.ABC):
    @abc.abstractmethod
    def __init__(self, init_state, on_change=None): ...

    @abc.abstractmethod
    def transition(self, message, metadata): ...

    @abc.abstractmethod
    def failed(self): ...


class ClientStateManagerBase(abc.ABC):
    @abc.abstractmethod
    def __init__(self, init_state, on_change=None): ...

    @abc.abstractmethod
    def transition(self, message): ...


class Bolt:
    """
    Server connection for Bolt protocol.

    A :class:`.Bolt` should be constructed following a
    successful .open()

    Bolt handshake and takes the socket over which
    the handshake was carried out.
    """

    # TODO: let packer/unpacker know of hydration (give them hooks?)
    # TODO: make sure query parameter dehydration gets clear error message.

    PACKER_CLS = packstream_v1.Packer
    UNPACKER_CLS = packstream_v1.Unpacker
    HYDRATION_HANDLER_CLS: type[HydrationHandlerABC] = (
        hydration_v1.HydrationHandler
    )

    MAGIC_PREAMBLE = b"\x60\x60\xb0\x17"

    PROTOCOL_VERSION: Version = None  # type: ignore[assignment]

    # flag if connection needs RESET to go back to READY state
    is_reset = False

    # The socket
    in_use = False

    # When the connection was last put back into the pool
    idle_since = float("-inf")
    # The database name the connection was last used with
    # (BEGIN for explicit transactions, RUN for auto-commit transactions)
    last_database: str | None = None

    # The socket
    _closing = False
    _closed = False
    _defunct = False

    #: The pool of which this connection is a member
    pool = None

    # Store the id of the most recent ran query to be able to reduce sent bits
    # by using the default (-1) to refer to the most recent query when pulling
    # results for it.
    most_recent_qid = None

    def __init__(
        self,
        unresolved_address,
        sock,
        max_connection_lifetime,
        *,
        auth=None,
        auth_manager=None,
        user_agent=None,
        routing_context=None,
        notifications_min_severity=None,
        notifications_disabled_classifications=None,
        telemetry_disabled=False,
    ):
        self.unresolved_address = unresolved_address
        self.socket = sock
        self.local_port = self.socket.getsockname()[1]
        self.server_info = ServerInfo(
            ResolvedAddress(
                sock.getpeername(), host_name=unresolved_address.host
            ),
            self.PROTOCOL_VERSION,
        )
        # so far `connection.recv_timeout_seconds` is the only available
        # configuration hint that exists. Therefore, all hints can be stored at
        # connection level. This might change in the future.
        self.configuration_hints = {}
        self.patch = {}
        self.outbox = Outbox(
            self.socket,
            on_error=self._set_defunct_write,
            packer_cls=self.PACKER_CLS,
        )
        self.inbox = Inbox(
            self.socket,
            on_error=self._set_defunct_read,
            unpacker_cls=self.UNPACKER_CLS,
        )
        self.hydration_handler = self.HYDRATION_HANDLER_CLS()
        self.responses = deque()
        self._max_connection_lifetime = max_connection_lifetime
        self._creation_timestamp = monotonic()
        self.routing_context = routing_context
        self.idle_since = monotonic()

        # Determine the user agent
        if user_agent:
            self.user_agent = user_agent
        else:
            self.user_agent = USER_AGENT

        self.auth = auth
        self.auth_dict = self._to_auth_dict(auth)
        self.auth_manager = auth_manager
        self.telemetry_disabled = telemetry_disabled

        self.notifications_min_severity = notifications_min_severity
        self.notifications_disabled_classifications = (
            notifications_disabled_classifications
        )

    def __del__(self):
        if not asyncio.iscoroutinefunction(self.close):
            self.close()

    @abc.abstractmethod
    def _get_server_state_manager(self) -> ServerStateManagerBase: ...

    @abc.abstractmethod
    def _get_client_state_manager(self) -> ClientStateManagerBase: ...

    @classmethod
    def _to_auth_dict(cls, auth):
        # Determine auth details
        if not auth:
            return {}
        elif isinstance(auth, tuple) and 2 <= len(auth) <= 3:
            return vars(Auth("basic", *auth))
        else:
            try:
                return vars(auth)
            except (KeyError, TypeError) as e:
                # TODO: 6.0 - change this to be a DriverError (or subclass)
                raise AuthError(
                    f"Cannot determine auth details from {auth!r}"
                ) from e

    @property
    def connection_id(self):
        return self.server_info._metadata.get("connection_id", "<unknown id>")

    @property
    @abc.abstractmethod
    def supports_multiple_results(self):
        """
        Check if the connection version supports result multiplexing.

        Boolean flag to indicate if the connection version supports multiple
        queries to be buffered on the server side (True) or if all results need
        to be eagerly pulled before sending the next RUN (False).
        """

    @property
    @abc.abstractmethod
    def supports_multiple_databases(self):
        """
        Check if the connection version supports multiple databases.

        Boolean flag to indicate if the connection version supports multiple
        databases.
        """

    @property
    @abc.abstractmethod
    def supports_re_auth(self):
        """Whether the connection version supports re-authentication."""

    def assert_re_auth_support(self):
        if not self.supports_re_auth:
            raise ConfigurationError(
                "User switching is not supported for Bolt "
                f"Protocol {self.PROTOCOL_VERSION!r}. Server Agent "
                f"{self.server_info.agent!r}"
            )

    @property
    @abc.abstractmethod
    def supports_notification_filtering(self):
        """Whether the connection version supports re-authentication."""

    def assert_notification_filtering_support(self):
        if not self.supports_notification_filtering:
            raise ConfigurationError(
                "Notification filtering is not supported for the Bolt "
                f"Protocol {self.PROTOCOL_VERSION!r}. Server Agent "
                f"{self.server_info.agent!r}"
            )

<<<<<<< HEAD
    protocol_handlers: t.ClassVar[dict[Version, type[Bolt]]] = {}
=======
    # [bolt-version-bump] search tag when changing bolt version support
    @classmethod
    def protocol_handlers(cls, protocol_version=None):
        """
        Return a dictionary of available Bolt protocol handlers.

        The handlers are keyed by version tuple. If an explicit protocol
        version is provided, the dictionary will contain either zero or one
        items, depending on whether that version is supported. If no protocol
        version is provided, all available versions will be returned.

        :param protocol_version: tuple identifying a specific protocol
            version (e.g. (3, 5)) or None
        :returns: dictionary of version tuple to handler class for all
            relevant and supported protocol versions
        :raise TypeError: if protocol version is not passed in a tuple
        """
        # Carry out Bolt subclass imports locally to avoid circular dependency
        # issues.
        from ._bolt3 import Bolt3
        from ._bolt4 import (
            Bolt4x1,
            Bolt4x2,
            Bolt4x3,
            Bolt4x4,
        )
        from ._bolt5 import (
            Bolt5x0,
            Bolt5x1,
            Bolt5x2,
            Bolt5x3,
            Bolt5x4,
            Bolt5x5,
            Bolt5x6,
            Bolt5x7,
        )

        handlers = {
            Bolt3.PROTOCOL_VERSION: Bolt3,
            # 4.0 unsupported because no space left in the handshake
            Bolt4x1.PROTOCOL_VERSION: Bolt4x1,
            Bolt4x2.PROTOCOL_VERSION: Bolt4x2,
            Bolt4x3.PROTOCOL_VERSION: Bolt4x3,
            Bolt4x4.PROTOCOL_VERSION: Bolt4x4,
            Bolt5x0.PROTOCOL_VERSION: Bolt5x0,
            Bolt5x1.PROTOCOL_VERSION: Bolt5x1,
            Bolt5x2.PROTOCOL_VERSION: Bolt5x2,
            Bolt5x3.PROTOCOL_VERSION: Bolt5x3,
            Bolt5x4.PROTOCOL_VERSION: Bolt5x4,
            Bolt5x5.PROTOCOL_VERSION: Bolt5x5,
            Bolt5x6.PROTOCOL_VERSION: Bolt5x6,
            Bolt5x7.PROTOCOL_VERSION: Bolt5x7,
        }
>>>>>>> 1d07bb58

    def __init_subclass__(cls: type[te.Self], **kwargs: t.Any) -> None:
        protocol_version = cls.PROTOCOL_VERSION
        if protocol_version is None:
            raise ValueError(
                "Bolt subclasses must define PROTOCOL_VERSION"
            )
        if not (
            isinstance(protocol_version, Version)
            and len(protocol_version) == 2
            and all(isinstance(i, int) for i in protocol_version)
        ):
            raise TypeError(
                "PROTOCOL_VERSION must be a 2-tuple of integers, not "
                f"{protocol_version!r}"
            )
        if protocol_version in Bolt.protocol_handlers:
            cls_conflict = Bolt.protocol_handlers[protocol_version]
            raise TypeError(
                f"Multiple classes for the same protocol version "
                f"{protocol_version}: {cls}, {cls_conflict}"
            )
        cls.protocol_handlers[protocol_version] = cls
        super().__init_subclass__(**kwargs)

    @classmethod
    def get_handshake(cls):
        """
        Return the supported Bolt versions as bytes.

        The length is 16 bytes as specified in the Bolt version negotiation.
        :returns: bytes
        """
        return (
            b"\x00\x00\x01\xff\x00\x06\x06\x05\x00\x04\x04\x04\x00\x00\x00\x03"
        )

    @classmethod
    def ping(cls, address, *, deadline=None, pool_config=None):
        """
        Attempt to establish a Bolt connection.

        A one-off connection is created and the agreed Bolt protocol version
        is returned on success.
        """
        if pool_config is None:
            pool_config = PoolConfig()
        if deadline is None:
            deadline = Deadline(None)

        try:
            (
                s,
                protocol_version,
                _handshake,
                _data,
            ) = BoltSocket.connect(
                address,
                tcp_timeout=pool_config.connection_timeout,
                deadline=deadline,
                custom_resolver=pool_config.resolver,
                ssl_context=pool_config.get_ssl_context(),
                keep_alive=pool_config.keep_alive,
            )
        except (ServiceUnavailable, SessionExpired, BoltHandshakeError):
            return None
        else:
            BoltSocket.close_socket(s)
            return protocol_version

    # [bolt-version-bump] search tag when changing bolt version support
    @classmethod
    def open(
        cls,
        address,
        *,
        auth_manager=None,
        deadline=None,
        routing_context=None,
        pool_config=None,
    ):
        """
        Open a new Bolt connection to a given server address.

        :param address:
        :param auth_manager:
        :param deadline: how long to wait for the connection to be established
        :param routing_context: dict containing routing context
        :param pool_config:

        :returns: connected Bolt instance

        :raise BoltHandshakeError:
            raised if the Bolt Protocol can not negotiate a protocol version.
        :raise ServiceUnavailable: raised if there was a connection issue.
        """
        if pool_config is None:
            pool_config = PoolConfig()
        if deadline is None:
            deadline = Deadline(None)

        s, protocol_version, handshake, data = BoltSocket.connect(
            address,
            tcp_timeout=pool_config.connection_timeout,
            deadline=deadline,
            custom_resolver=pool_config.resolver,
            ssl_context=pool_config.get_ssl_context(),
            keep_alive=pool_config.keep_alive,
        )

        pool_config.protocol_version = protocol_version
<<<<<<< HEAD
        protocol_handlers = Bolt.protocol_handlers
        bolt_cls = protocol_handlers.get(protocol_version)
        if bolt_cls is None:
            log.debug("[#%04X]  C: <CLOSE>", s.getsockname()[1])
            BoltSocket.close_socket(s)

=======

        # Carry out Bolt subclass imports locally to avoid circular dependency
        # issues.

        # avoid new lines after imports for better readability and conciseness
        # fmt: off
        if protocol_version == (5, 7):
            from ._bolt5 import Bolt5x7
            bolt_cls = Bolt5x7
        elif protocol_version == (5, 6):
            from ._bolt5 import Bolt5x6
            bolt_cls = Bolt5x6
        elif protocol_version == (5, 5):
            from ._bolt5 import Bolt5x5
            bolt_cls = Bolt5x5
        elif protocol_version == (5, 4):
            from ._bolt5 import Bolt5x4
            bolt_cls = Bolt5x4
        elif protocol_version == (5, 3):
            from ._bolt5 import Bolt5x3
            bolt_cls = Bolt5x3
        elif protocol_version == (5, 2):
            from ._bolt5 import Bolt5x2
            bolt_cls = Bolt5x2
        elif protocol_version == (5, 1):
            from ._bolt5 import Bolt5x1
            bolt_cls = Bolt5x1
        elif protocol_version == (5, 0):
            from ._bolt5 import Bolt5x0
            bolt_cls = Bolt5x0
        elif protocol_version == (4, 4):
            from ._bolt4 import Bolt4x4
            bolt_cls = Bolt4x4
        elif protocol_version == (4, 3):
            from ._bolt4 import Bolt4x3
            bolt_cls = Bolt4x3
        elif protocol_version == (4, 2):
            from ._bolt4 import Bolt4x2
            bolt_cls = Bolt4x2
        elif protocol_version == (4, 1):
            from ._bolt4 import Bolt4x1
            bolt_cls = Bolt4x1
        # Implementation for 4.0 exists, but there was no space left in the
        # handshake to offer this version to the server. Hence, the server
        # should never request us to speak bolt 4.0.
        # elif protocol_version == (4, 0):
        #     from ._bolt4 import AsyncBolt4x0
        #     bolt_cls = AsyncBolt4x0
        elif protocol_version == (3, 0):
            from ._bolt3 import Bolt3
            bolt_cls = Bolt3
        # fmt: on
        else:
            log.debug("[#%04X]  C: <CLOSE>", s.getsockname()[1])
            BoltSocket.close_socket(s)

            supported_versions = cls.protocol_handlers().keys()
            # TODO: 6.0 - raise public DriverError subclass instead
>>>>>>> 1d07bb58
            raise BoltHandshakeError(
                "The neo4j server does not support communication with this "
                "driver. This driver has support for Bolt protocols "
                f"{tuple(map(str, Bolt.protocol_handlers.keys()))}.",
                address=address,
                request_data=handshake,
                response_data=data,
            )

        try:
            auth = Util.callback(auth_manager.get_auth)
        except asyncio.CancelledError as e:
            log.debug(
                "[#%04X]  C: <KILL> open auth manager failed: %r",
                s.getsockname()[1],
                e,
            )
            s.kill()
            raise
        except Exception as e:
            log.debug(
                "[#%04X]  C: <CLOSE> open auth manager failed: %r",
                s.getsockname()[1],
                e,
            )
            s.close()
            raise

        connection = bolt_cls(
            address,
            s,
            pool_config.max_connection_lifetime,
            auth=auth,
            auth_manager=auth_manager,
            user_agent=pool_config.user_agent,
            routing_context=routing_context,
            notifications_min_severity=pool_config.notifications_min_severity,
            notifications_disabled_classifications=pool_config.notifications_disabled_classifications,
            telemetry_disabled=pool_config.telemetry_disabled,
        )

        try:
            connection.socket.set_deadline(deadline)
            try:
                connection.hello()
            finally:
                connection.socket.set_deadline(None)
        except (
            Exception,
            # Python 3.8+: CancelledError is a subclass of BaseException
            asyncio.CancelledError,
        ) as e:
            log.debug("[#%04X]  C: <OPEN FAILED> %r", connection.local_port, e)
            connection.kill()
            raise

        return connection

    @property
    @abc.abstractmethod
    def encrypted(self):
        pass

    @property
    @abc.abstractmethod
    def der_encoded_server_certificate(self):
        pass

    @abc.abstractmethod
    def hello(self, dehydration_hooks=None, hydration_hooks=None):
        """
        Submit a HELLO (send + consume all).

        Append a HELLO message to the outgoing queue, sends it and consumes
        all remaining messages.

        :param dehydration_hooks:
            Hooks to dehydrate types (dict from type (class) to dehydration
            function). Dehydration functions receive the value and returns an
            object of type understood by packstream.
        :param hydration_hooks:
            Hooks to hydrate types (mapping from type (class) to
            dehydration function). Dehydration functions receive the value of
            type understood by packstream and are free to return anything.
        """

    @abc.abstractmethod
    def logon(self, dehydration_hooks=None, hydration_hooks=None):
        """Append a LOGON message to the outgoing queue."""

    @abc.abstractmethod
    def logoff(self, dehydration_hooks=None, hydration_hooks=None):
        """Append a LOGOFF message to the outgoing queue."""

    def mark_unauthenticated(self):
        """Mark the connection as unauthenticated."""
        self.auth_dict = {}

    def re_auth(
        self,
        auth,
        auth_manager,
        force=False,
        dehydration_hooks=None,
        hydration_hooks=None,
    ):
        """
        Append LOGON, LOGOFF to the outgoing queue.

        If auth is the same as the current auth, this method does nothing.

        :returns: whether the auth was changed
        """
        new_auth_dict = self._to_auth_dict(auth)
        if not force and new_auth_dict == self.auth_dict:
            self.auth_manager = auth_manager
            self.auth = auth
            return False
        self.logoff(
            dehydration_hooks=dehydration_hooks,
            hydration_hooks=hydration_hooks,
        )
        self.auth_dict = new_auth_dict
        self.auth_manager = auth_manager
        self.auth = auth
        self.logon(
            dehydration_hooks=dehydration_hooks,
            hydration_hooks=hydration_hooks,
        )
        return True

    @abc.abstractmethod
    def route(
        self,
        database=None,
        imp_user=None,
        bookmarks=None,
        dehydration_hooks=None,
        hydration_hooks=None,
    ):
        """
        Fetch a routing table from the server for the given ``database``.

        For Bolt 4.3 and above, this appends a ROUTE
        message; for earlier versions, a procedure call is made via
        the regular Cypher execution mechanism. In all cases, this is
        sent to the network, and a response is fetched.

        :param database: database for which to fetch a routing table
            Requires Bolt 4.0+.
        :param imp_user: the user to impersonate
            Requires Bolt 4.4+.
        :param bookmarks: iterable of bookmark values after which this
                          transaction should begin
        :param dehydration_hooks:
            Hooks to dehydrate types (dict from type (class) to dehydration
            function). Dehydration functions receive the value and returns an
            object of type understood by packstream.
        :param hydration_hooks:
            Hooks to hydrate types (mapping from type (class) to
            dehydration function). Dehydration functions receive the value of
            type understood by packstream and are free to return anything.
        """

    @abc.abstractmethod
    def telemetry(
        self,
        api: TelemetryAPI,
        dehydration_hooks=None,
        hydration_hooks=None,
        **handlers,
    ) -> None:
        """
        Send telemetry information about the API usage to the server.

        :param api: the API used.
        :param dehydration_hooks:
            Hooks to dehydrate types (dict from type (class) to dehydration
            function). Dehydration functions receive the value and returns an
            object of type understood by packstream.
        :param hydration_hooks:
            Hooks to hydrate types (mapping from type (class) to
            dehydration function). Dehydration functions receive the value of
            type understood by packstream and are free to return anything.
        """

    @abc.abstractmethod
    def run(
        self,
        query,
        parameters=None,
        mode=None,
        bookmarks=None,
        metadata=None,
        timeout=None,
        db=None,
        imp_user=None,
        notifications_min_severity=None,
        notifications_disabled_classifications=None,
        dehydration_hooks=None,
        hydration_hooks=None,
        **handlers,
    ):
        """
        Append a RUN message to the output queue.

        :param query: Cypher query string
        :param parameters: dictionary of Cypher parameters
        :param mode: access mode for routing - "READ" or "WRITE" (default)
        :param bookmarks: iterable of bookmark values after which this
            transaction should begin
        :param metadata: custom metadata dictionary to attach to the
            transaction
        :param timeout: timeout for transaction execution (seconds)
        :param db: name of the database against which to begin the transaction
            Requires Bolt 4.0+.
        :param imp_user: the user to impersonate
            Requires Bolt 4.4+.
        :param notifications_min_severity:
            minimum severity of notifications to be received.
            Requires Bolt 5.2+.
        :param notifications_disabled_classifications:
            list of notification classifications/categories to be disabled.
            Requires Bolt 5.2+.
        :param dehydration_hooks:
            Hooks to dehydrate types (dict from type (class) to dehydration
            function). Dehydration functions receive the value and returns an
            object of type understood by packstream.
        :param hydration_hooks:
            Hooks to hydrate types (mapping from type (class) to
            dehydration function). Dehydration functions receive the value of
            type understood by packstream and are free to return anything.
        :param handlers: handler functions passed into the returned Response
            object
        """

    @abc.abstractmethod
    def discard(
        self,
        n=-1,
        qid=-1,
        dehydration_hooks=None,
        hydration_hooks=None,
        **handlers,
    ):
        """
        Append a DISCARD message to the output queue.

        :param n: number of records to discard, default = -1 (ALL)
        :param qid: query ID to discard for, default = -1 (last query)
        :param dehydration_hooks:
            Hooks to dehydrate types (dict from type (class) to dehydration
            function). Dehydration functions receive the value and returns an
            object of type understood by packstream.
        :param hydration_hooks:
            Hooks to hydrate types (mapping from type (class) to
            dehydration function). Dehydration functions receive the value of
            type understood by packstream and are free to return anything.
        :param handlers: handler functions passed into the returned Response
            object
        """

    @abc.abstractmethod
    def pull(
        self,
        n=-1,
        qid=-1,
        dehydration_hooks=None,
        hydration_hooks=None,
        **handlers,
    ):
        """
        Append a PULL message to the output queue.

        :param n: number of records to pull, default = -1 (ALL)
        :param qid: query ID to pull for, default = -1 (last query)
        :param dehydration_hooks:
            Hooks to dehydrate types (dict from type (class) to dehydration
            function). Dehydration functions receive the value and returns an
            object of type understood by packstream.
        :param hydration_hooks:
            Hooks to hydrate types (mapping from type (class) to
            dehydration function). Dehydration functions receive the value of
            type understood by packstream and are free to return anything.
        :param handlers: handler functions passed into the returned Response
            object
        """

    @abc.abstractmethod
    def begin(
        self,
        mode=None,
        bookmarks=None,
        metadata=None,
        timeout=None,
        db=None,
        imp_user=None,
        notifications_min_severity=None,
        notifications_disabled_classifications=None,
        dehydration_hooks=None,
        hydration_hooks=None,
        **handlers,
    ):
        """
        Append a BEGIN message to the output queue.

        :param mode: access mode for routing - "READ" or "WRITE" (default)
        :param bookmarks: iterable of bookmark values after which this
            transaction should begin
        :param metadata: custom metadata dictionary to attach to the
            transaction
        :param timeout: timeout for transaction execution (seconds)
        :param db: name of the database against which to begin the transaction
            Requires Bolt 4.0+.
        :param imp_user: the user to impersonate
            Requires Bolt 4.4+
        :param notifications_min_severity:
            minimum severity of notifications to be received.
            Requires Bolt 5.2+.
        :param notifications_disabled_classifications:
            list of notification classifications/categories to be disabled.
            Requires Bolt 5.2+.
        :param dehydration_hooks:
            Hooks to dehydrate types (dict from type (class) to dehydration
            function). Dehydration functions receive the value and returns an
            object of type understood by packstream.
        :param hydration_hooks:
            Hooks to hydrate types (mapping from type (class) to
            dehydration function). Dehydration functions receive the value of
            type understood by packstream and are free to return anything.
        :param handlers: handler functions passed into the returned Response
            object
        :returns: Response object
        """

    @abc.abstractmethod
    def commit(self, dehydration_hooks=None, hydration_hooks=None, **handlers):
        """
        Append a COMMIT message to the output queue.

        :param dehydration_hooks:
            Hooks to dehydrate types (dict from type (class) to dehydration
            function). Dehydration functions receive the value and returns an
            object of type understood by packstream.
        :param hydration_hooks:
            Hooks to hydrate types (mapping from type (class) to
            dehydration function). Dehydration functions receive the value of
            type understood by packstream and are free to return anything.
        """

    @abc.abstractmethod
    def rollback(
        self, dehydration_hooks=None, hydration_hooks=None, **handlers
    ):
        """
        Append a ROLLBACK message to the output queue.

        :param dehydration_hooks:
            Hooks to dehydrate types (dict from type (class) to dehydration
            function). Dehydration functions receive the value and returns an
            object of type understood by packstream.
        :param hydration_hooks:
            Hooks to hydrate types (mapping from type (class) to
            dehydration function). Dehydration functions receive the value of
        type understood by packstream and are free to return anything.
        """

    @abc.abstractmethod
    def reset(self, dehydration_hooks=None, hydration_hooks=None):
        """
        Submit a RESET (send + consume all).

        Append a RESET message to the outgoing queue, sends it and consumes
        all remaining messages.

        :param dehydration_hooks:
            Hooks to dehydrate types (dict from type (class) to dehydration
            function). Dehydration functions receive the value and returns an
            object of type understood by packstream.
        :param hydration_hooks:
            Hooks to hydrate types (mapping from type (class) to
            dehydration function). Dehydration functions receive the value of
            type understood by packstream and are free to return anything.
        """

    @abc.abstractmethod
    def goodbye(self, dehydration_hooks=None, hydration_hooks=None):
        """
        Append a GOODBYE message to the outgoing queue.

        :param dehydration_hooks:
            Hooks to dehydrate types (dict from type (class) to dehydration
            function). Dehydration functions receive the value and returns an
            object of type understood by packstream.
        :param hydration_hooks:
            Hooks to hydrate types (mapping from type (class) to
            dehydration function). Dehydration functions receive the value of
            type understood by packstream and are free to return anything.
        """

    def new_hydration_scope(self):
        return self.hydration_handler.new_hydration_scope()

    def _default_hydration_hooks(self, dehydration_hooks, hydration_hooks):
        if dehydration_hooks is not None and hydration_hooks is not None:
            return dehydration_hooks, hydration_hooks
        hydration_scope = self.new_hydration_scope()
        if dehydration_hooks is None:
            dehydration_hooks = hydration_scope.dehydration_hooks
        if hydration_hooks is None:
            hydration_hooks = hydration_scope.hydration_hooks
        return dehydration_hooks, hydration_hooks

    def _append(
        self, signature, fields=(), response=None, dehydration_hooks=None
    ):
        """
        Append a message to the outgoing queue.

        :param signature: the signature of the message
        :param fields: the fields of the message as a tuple
        :param response: a response object to handle callbacks
        :param dehydration_hooks:
            Hooks to dehydrate types (dict from type (class) to dehydration
            function). Dehydration functions receive the value and returns an
            object of type understood by packstream.
        """
        self.outbox.append_message(signature, fields, dehydration_hooks)
        self.responses.append(response)
        if response:
            self._get_client_state_manager().transition(response.message)

    def _send_all(self):
        if self.outbox.flush():
            self.idle_since = monotonic()

    def send_all(self):
        """Send all queued messages to the server."""
        if self.closed():
            raise ServiceUnavailable(
                "Failed to write to closed connection "
                f"{self.unresolved_address!r} ({self.server_info.address!r})"
            )
        if self.defunct():
            raise ServiceUnavailable(
                "Failed to write to defunct connection "
                f"{self.unresolved_address!r} ({self.server_info.address!r})"
            )

        self._send_all()

    @abc.abstractmethod
    def _process_message(self, tag, fields):
        """
        Receive at most one message from the server, if available.

        :returns: 2-tuple of number of detail messages and number of summary
                 messages fetched
        """

    def fetch_message(self):
        if self._closed:
            raise ServiceUnavailable(
                "Failed to read from closed connection "
                f"{self.unresolved_address!r} ({self.server_info.address!r})"
            )
        if self._defunct:
            raise ServiceUnavailable(
                "Failed to read from defunct connection "
                f"{self.unresolved_address!r} ({self.server_info.address!r})"
            )
        if not self.responses:
            return 0, 0

        # Receive exactly one message
        tag, fields = self.inbox.pop(
            hydration_hooks=self.responses[0].hydration_hooks
        )
        res = self._process_message(tag, fields)
        self.idle_since = monotonic()
        return res

    def fetch_all(self):
        """
        Fetch all outstanding messages.

        :returns: 2-tuple of number of detail messages and number of summary
                 messages fetched
        """
        detail_count = summary_count = 0
        while not self._closed and self.responses:
            response = self.responses[0]
            while not response.complete:
                detail_delta, summary_delta = self.fetch_message()
                detail_count += detail_delta
                summary_count += summary_delta
        return detail_count, summary_count

    def _set_defunct_read(self, error=None, silent=False):
        message = (
            "Failed to read from defunct connection "
            f"{self.unresolved_address!r} ({self.server_info.address!r})"
        )
        self._set_defunct(message, error=error, silent=silent)

    def _set_defunct_write(self, error=None, silent=False):
        message = (
            "Failed to write data to connection "
            f"{self.unresolved_address!r} ({self.server_info.address!r})"
        )
        self._set_defunct(message, error=error, silent=silent)

    def _set_defunct(self, message, error=None, silent=False):
        direct_driver = getattr(self.pool, "is_direct_pool", False)
        user_cancelled = isinstance(error, asyncio.CancelledError)

        if error:
            log.debug(
                "[#%04X]  _: <CONNECTION> error: %r", self.local_port, error
            )
        if not user_cancelled:
            log.error(message)
        # We were attempting to receive data but the connection
        # has unexpectedly terminated. So, we need to close the
        # connection from the client side, and remove the address
        # from the connection pool.
        self._defunct = True
        if user_cancelled:
            self.kill()
            raise error  # cancellation error should not be re-written
        if not self._closing:
            # If we fail while closing the connection, there is no need to
            # remove the connection from the pool, nor to try to close the
            # connection again.
            self.close()
            if self.pool and not self._get_server_state_manager().failed():
                self.pool.deactivate(address=self.unresolved_address)

        # Iterate through the outstanding responses, and if any correspond
        # to COMMIT requests then raise an error to signal that we are
        # unable to confirm that the COMMIT completed successfully.
        if silent:
            return
        for response in self.responses:
            if isinstance(response, CommitResponse):
                if error:
                    raise IncompleteCommit(message) from error
                else:
                    raise IncompleteCommit(message)

        if direct_driver:
            if error:
                raise ServiceUnavailable(message) from error
            else:
                raise ServiceUnavailable(message)
        elif error:
            raise SessionExpired(message) from error
        else:
            raise SessionExpired(message)

    def stale(self):
        return self._stale or (
            0
            <= self._max_connection_lifetime
            <= monotonic() - self._creation_timestamp
        )

    _stale = False

    def set_stale(self):
        self._stale = True

    def close(self):
        """Close the connection."""
        if self._closed or self._closing:
            return
        self._closing = True
        if not self._defunct:
            self.goodbye()
            try:
                self._send_all()
            except (OSError, BoltError, DriverError) as exc:
                log.debug(
                    "[#%04X]  _: <CONNECTION> ignoring failed close %r",
                    self.local_port,
                    exc,
                )
        log.debug("[#%04X]  C: <CLOSE>", self.local_port)
        try:
            self.socket.close()
        except OSError:
            pass
        finally:
            self._closed = True

    def kill(self):
        """Close the socket most violently. No flush, no goodbye, no mercy."""
        if self._closed:
            return
        log.debug("[#%04X]  C: <KILL>", self.local_port)
        self._closing = True
        try:
            self.socket.kill()
        except OSError as exc:
            log.debug(
                "[#%04X]  _: <CONNECTION> ignoring failed kill %r",
                self.local_port,
                exc,
            )
        finally:
            self._closed = True

    def closed(self):
        return self._closed

    def defunct(self):
        return self._defunct

    def is_idle_for(self, timeout):
        """
        Check if connection has been idle for at least the given timeout.

        :param timeout: timeout in seconds
        :type timeout: float

        :rtype: bool
        """
        return monotonic() - self.idle_since > timeout


BoltSocket.Bolt = Bolt  # type: ignore


def tx_timeout_as_ms(timeout: float) -> int:
    """
    Round transaction timeout to milliseconds.

    Values in (0, 1], else values are rounded using the built-in round()
    function (round n.5 values to nearest even).

    :param timeout: timeout in seconds (must be >= 0)

    :returns: timeout in milliseconds (rounded)

    :raise ValueError: if timeout is negative
    """
    try:
        timeout = float(timeout)
    except (TypeError, ValueError) as e:
        err_type = type(e)
        msg = "Timeout must be specified as a number of seconds"
        raise err_type(msg) from None
    if timeout < 0:
        raise ValueError("Timeout must be a positive number or 0.")
    ms = int(round(1000 * timeout))
    if ms == 0 and timeout > 0:
        # Special case for 0 < timeout < 0.5 ms.
        # This would be rounded to 0 ms, but the server interprets this as
        # infinite timeout. So we round to the smallest possible timeout: 1 ms.
        ms = 1
    return ms<|MERGE_RESOLUTION|>--- conflicted
+++ resolved
@@ -275,63 +275,7 @@
                 f"{self.server_info.agent!r}"
             )
 
-<<<<<<< HEAD
     protocol_handlers: t.ClassVar[dict[Version, type[Bolt]]] = {}
-=======
-    # [bolt-version-bump] search tag when changing bolt version support
-    @classmethod
-    def protocol_handlers(cls, protocol_version=None):
-        """
-        Return a dictionary of available Bolt protocol handlers.
-
-        The handlers are keyed by version tuple. If an explicit protocol
-        version is provided, the dictionary will contain either zero or one
-        items, depending on whether that version is supported. If no protocol
-        version is provided, all available versions will be returned.
-
-        :param protocol_version: tuple identifying a specific protocol
-            version (e.g. (3, 5)) or None
-        :returns: dictionary of version tuple to handler class for all
-            relevant and supported protocol versions
-        :raise TypeError: if protocol version is not passed in a tuple
-        """
-        # Carry out Bolt subclass imports locally to avoid circular dependency
-        # issues.
-        from ._bolt3 import Bolt3
-        from ._bolt4 import (
-            Bolt4x1,
-            Bolt4x2,
-            Bolt4x3,
-            Bolt4x4,
-        )
-        from ._bolt5 import (
-            Bolt5x0,
-            Bolt5x1,
-            Bolt5x2,
-            Bolt5x3,
-            Bolt5x4,
-            Bolt5x5,
-            Bolt5x6,
-            Bolt5x7,
-        )
-
-        handlers = {
-            Bolt3.PROTOCOL_VERSION: Bolt3,
-            # 4.0 unsupported because no space left in the handshake
-            Bolt4x1.PROTOCOL_VERSION: Bolt4x1,
-            Bolt4x2.PROTOCOL_VERSION: Bolt4x2,
-            Bolt4x3.PROTOCOL_VERSION: Bolt4x3,
-            Bolt4x4.PROTOCOL_VERSION: Bolt4x4,
-            Bolt5x0.PROTOCOL_VERSION: Bolt5x0,
-            Bolt5x1.PROTOCOL_VERSION: Bolt5x1,
-            Bolt5x2.PROTOCOL_VERSION: Bolt5x2,
-            Bolt5x3.PROTOCOL_VERSION: Bolt5x3,
-            Bolt5x4.PROTOCOL_VERSION: Bolt5x4,
-            Bolt5x5.PROTOCOL_VERSION: Bolt5x5,
-            Bolt5x6.PROTOCOL_VERSION: Bolt5x6,
-            Bolt5x7.PROTOCOL_VERSION: Bolt5x7,
-        }
->>>>>>> 1d07bb58
 
     def __init_subclass__(cls: type[te.Self], **kwargs: t.Any) -> None:
         protocol_version = cls.PROTOCOL_VERSION
@@ -366,7 +310,7 @@
         :returns: bytes
         """
         return (
-            b"\x00\x00\x01\xff\x00\x06\x06\x05\x00\x04\x04\x04\x00\x00\x00\x03"
+            b"\x00\x00\x01\xff\x00\x07\x07\x05\x00\x04\x04\x04\x00\x00\x00\x03"
         )
 
     @classmethod
@@ -443,73 +387,13 @@
         )
 
         pool_config.protocol_version = protocol_version
-<<<<<<< HEAD
         protocol_handlers = Bolt.protocol_handlers
         bolt_cls = protocol_handlers.get(protocol_version)
         if bolt_cls is None:
             log.debug("[#%04X]  C: <CLOSE>", s.getsockname()[1])
             BoltSocket.close_socket(s)
 
-=======
-
-        # Carry out Bolt subclass imports locally to avoid circular dependency
-        # issues.
-
-        # avoid new lines after imports for better readability and conciseness
-        # fmt: off
-        if protocol_version == (5, 7):
-            from ._bolt5 import Bolt5x7
-            bolt_cls = Bolt5x7
-        elif protocol_version == (5, 6):
-            from ._bolt5 import Bolt5x6
-            bolt_cls = Bolt5x6
-        elif protocol_version == (5, 5):
-            from ._bolt5 import Bolt5x5
-            bolt_cls = Bolt5x5
-        elif protocol_version == (5, 4):
-            from ._bolt5 import Bolt5x4
-            bolt_cls = Bolt5x4
-        elif protocol_version == (5, 3):
-            from ._bolt5 import Bolt5x3
-            bolt_cls = Bolt5x3
-        elif protocol_version == (5, 2):
-            from ._bolt5 import Bolt5x2
-            bolt_cls = Bolt5x2
-        elif protocol_version == (5, 1):
-            from ._bolt5 import Bolt5x1
-            bolt_cls = Bolt5x1
-        elif protocol_version == (5, 0):
-            from ._bolt5 import Bolt5x0
-            bolt_cls = Bolt5x0
-        elif protocol_version == (4, 4):
-            from ._bolt4 import Bolt4x4
-            bolt_cls = Bolt4x4
-        elif protocol_version == (4, 3):
-            from ._bolt4 import Bolt4x3
-            bolt_cls = Bolt4x3
-        elif protocol_version == (4, 2):
-            from ._bolt4 import Bolt4x2
-            bolt_cls = Bolt4x2
-        elif protocol_version == (4, 1):
-            from ._bolt4 import Bolt4x1
-            bolt_cls = Bolt4x1
-        # Implementation for 4.0 exists, but there was no space left in the
-        # handshake to offer this version to the server. Hence, the server
-        # should never request us to speak bolt 4.0.
-        # elif protocol_version == (4, 0):
-        #     from ._bolt4 import AsyncBolt4x0
-        #     bolt_cls = AsyncBolt4x0
-        elif protocol_version == (3, 0):
-            from ._bolt3 import Bolt3
-            bolt_cls = Bolt3
-        # fmt: on
-        else:
-            log.debug("[#%04X]  C: <CLOSE>", s.getsockname()[1])
-            BoltSocket.close_socket(s)
-
-            supported_versions = cls.protocol_handlers().keys()
             # TODO: 6.0 - raise public DriverError subclass instead
->>>>>>> 1d07bb58
             raise BoltHandshakeError(
                 "The neo4j server does not support communication with this "
                 "driver. This driver has support for Bolt protocols "
