# Copyright (c) "Neo4j"
# Neo4j Sweden AB [https://neo4j.com]
#
# This file is part of Neo4j.
#
# Licensed under the Apache License, Version 2.0 (the "License");
# you may not use this file except in compliance with the License.
# You may obtain a copy of the License at
#
#     https://www.apache.org/licenses/LICENSE-2.0
#
# Unless required by applicable law or agreed to in writing, software
# distributed under the License is distributed on an "AS IS" BASIS,
# WITHOUT WARRANTIES OR CONDITIONS OF ANY KIND, either express or implied.
# See the License for the specific language governing permissions and
# limitations under the License.


from __future__ import annotations

import asyncio
import typing as t
import warnings


if t.TYPE_CHECKING:
    import ssl
    import typing_extensions as te

    from .._api import (
        T_NotificationDisabledCategory,
        T_NotificationMinimumSeverity,
    )

from .._api import RoutingControl
from .._async_compat.util import Util
from .._conf import (
    Config,
    PoolConfig,
    SessionConfig,
    TrustAll,
    TrustStore,
    WorkspaceConfig,
)
from .._meta import (
    deprecation_warn,
    experimental,
    experimental_warn,
    ExperimentalWarning,
    unclosed_resource_warn,
)
from .._work import EagerResult
from ..addressing import Address
from ..api import (
    Auth,
    BookmarkManager,
    Bookmarks,
    DRIVER_BOLT,
    DRIVER_NEO4J,
    parse_neo4j_uri,
    parse_routing_context,
    READ_ACCESS,
    SECURITY_TYPE_SECURE,
    SECURITY_TYPE_SELF_SIGNED_CERTIFICATE,
    ServerInfo,
    TRUST_ALL_CERTIFICATES,
    TRUST_SYSTEM_CA_SIGNED_CERTIFICATES,
    URI_SCHEME_BOLT,
    URI_SCHEME_BOLT_SECURE,
    URI_SCHEME_BOLT_SELF_SIGNED_CERTIFICATE,
    URI_SCHEME_NEO4J,
    URI_SCHEME_NEO4J_SECURE,
    URI_SCHEME_NEO4J_SELF_SIGNED_CERTIFICATE,
)
from ..auth_management import (
    AuthManager,
    AuthManagers,
)
from ..exceptions import Neo4jError
from .bookmark_manager import (
    Neo4jBookmarkManager,
    TBmConsumer as _TBmConsumer,
    TBmSupplier as _TBmSupplier,
)
from .work import (
    ManagedTransaction,
    Result,
    Session,
)


if t.TYPE_CHECKING:
    import ssl
    from enum import Enum

    import typing_extensions as te

    from .._api import T_RoutingControl
    from ..api import _TAuth


    class _DefaultEnum(Enum):
        default = "default"

    _default = _DefaultEnum.default

else:
    _default = object()

_T = t.TypeVar("_T")


class GraphDatabase:
    """Accessor for :class:`neo4j.Driver` construction.
    """

    if t.TYPE_CHECKING:

        @classmethod
        def driver(
            cls,
            uri: str,
            *,
            auth: t.Union[
                # work around https://github.com/sphinx-doc/sphinx/pull/10880
                # make sure TAuth is resolved in the docs
                # TAuth,
                t.Union[t.Tuple[t.Any, t.Any], Auth, None],
                AuthManager,
                AuthManager
            ] = ...,
            max_connection_lifetime: float = ...,
            max_connection_pool_size: int = ...,
            connection_timeout: float = ...,
            trust: t.Union[
                te.Literal["TRUST_ALL_CERTIFICATES"],
                te.Literal["TRUST_SYSTEM_CA_SIGNED_CERTIFICATES"]
            ] = ...,
            resolver: t.Union[
                t.Callable[[Address], t.Iterable[Address]],
                t.Callable[[Address], t.Union[t.Iterable[Address]]],
            ] = ...,
            encrypted: bool = ...,
            trusted_certificates: TrustStore = ...,
            ssl_context: ssl.SSLContext = ...,
            user_agent: str = ...,
            keep_alive: bool = ...,
            notifications_min_severity: t.Optional[
                T_NotificationMinimumSeverity
            ] = ...,
            notifications_disabled_categories: t.Optional[
                t.Iterable[T_NotificationDisabledCategory]
            ] = ...,

            # undocumented/unsupported options
            # they may be change or removed any time without prior notice
            connection_acquisition_timeout: float = ...,
            max_transaction_retry_time: float = ...,
            initial_retry_delay: float = ...,
            retry_delay_multiplier: float = ...,
            retry_delay_jitter_factor: float = ...,
            database: t.Optional[str] = ...,
            fetch_size: int = ...,
            impersonated_user: t.Optional[str] = ...,
            bookmark_manager: t.Union[BookmarkManager,
                                      BookmarkManager, None] = ...
        ) -> Driver:
            ...

    else:

        @classmethod
        def driver(
            cls, uri: str, *,
            auth: t.Union[
                # work around https://github.com/sphinx-doc/sphinx/pull/10880
                # make sure TAuth is resolved in the docs
                # TAuth,
                t.Union[t.Tuple[t.Any, t.Any], Auth, None],
                AuthManager,
                AuthManager
            ] = None,
            **config
        ) -> Driver:
            """Create a driver.

            :param uri: the connection URI for the driver,
                see :ref:`uri-ref` for available URIs.
            :param auth: the authentication details,
                see :ref:`auth-ref` for available authentication details.
            :param config: driver configuration key-word arguments,
                see :ref:`driver-configuration-ref` for available
                key-word arguments.
            """

            driver_type, security_type, parsed = parse_neo4j_uri(uri)

            if not isinstance(auth, (AuthManager, AuthManager)):
                auth = AuthManagers.static(auth)
            config["auth"] = auth

            # TODO: 6.0 - remove "trust" config option
            if "trust" in config.keys():
                if config["trust"] not in (
                    TRUST_ALL_CERTIFICATES,
                    TRUST_SYSTEM_CA_SIGNED_CERTIFICATES
                ):
                    from ..exceptions import ConfigurationError
                    raise ConfigurationError(
                        "The config setting `trust` values are {!r}"
                        .format(
                            [
                                TRUST_ALL_CERTIFICATES,
                                TRUST_SYSTEM_CA_SIGNED_CERTIFICATES,
                            ]
                        )
                    )

            if ("trusted_certificates" in config.keys()
                and not isinstance(config["trusted_certificates"],
                                   TrustStore)):
                raise ConnectionError(
                    "The config setting `trusted_certificates` must be of "
                    "type neo4j.TrustAll, neo4j.TrustCustomCAs, or"
                    "neo4j.TrustSystemCAs but was {}".format(
                        type(config["trusted_certificates"])
                    )
                )

            if (security_type in [SECURITY_TYPE_SELF_SIGNED_CERTIFICATE, SECURITY_TYPE_SECURE]
                and ("encrypted" in config.keys()
                     or "trust" in config.keys()
                     or "trusted_certificates" in config.keys()
                     or "ssl_context" in config.keys())):
                from ..exceptions import ConfigurationError

                # TODO: 6.0 - remove "trust" from error message
                raise ConfigurationError(
                    'The config settings "encrypted", "trust", '
                    '"trusted_certificates", and "ssl_context" can only be '
                    "used with the URI schemes {!r}. Use the other URI "
                    "schemes {!r} for setting encryption settings."
                    .format(
                        [
                            URI_SCHEME_BOLT,
                            URI_SCHEME_NEO4J,
                        ],
                        [
                            URI_SCHEME_BOLT_SELF_SIGNED_CERTIFICATE,
                            URI_SCHEME_BOLT_SECURE,
                            URI_SCHEME_NEO4J_SELF_SIGNED_CERTIFICATE,
                            URI_SCHEME_NEO4J_SECURE,
                        ]
                    )
                )

            if security_type == SECURITY_TYPE_SECURE:
                config["encrypted"] = True
            elif security_type == SECURITY_TYPE_SELF_SIGNED_CERTIFICATE:
                config["encrypted"] = True
                config["trusted_certificates"] = TrustAll()
            _normalize_notifications_config(config)

            assert driver_type in (DRIVER_BOLT, DRIVER_NEO4J)
            if driver_type == DRIVER_BOLT:
                if parse_routing_context(parsed.query):
                    deprecation_warn(
                        "Creating a direct driver (`bolt://` scheme) with "
                        "routing context (URI parameters) is deprecated. They "
                        "will be ignored. This will raise an error in a "
                        'future release. Given URI "{}"'.format(uri),
                        stack_level=2
                    )
                    # TODO: 6.0 - raise instead of warning
                    # raise ValueError(
                    #     'Routing parameters are not supported with scheme '
                    #     '"bolt". Given URI "{}".'.format(uri)
                    # )
                return cls.bolt_driver(parsed.netloc, **config)
            # else driver_type == DRIVER_NEO4J
            routing_context = parse_routing_context(parsed.query)
            return cls.neo4j_driver(parsed.netloc,
                                    routing_context=routing_context, **config)

    @classmethod
    @experimental(
        "The bookmark manager feature is experimental. "
        "It might be changed or removed any time even without prior notice."
    )
    def bookmark_manager(
        cls,
        initial_bookmarks: t.Union[None, Bookmarks, t.Iterable[str]] = None,
        bookmarks_supplier: t.Optional[_TBmSupplier] = None,
        bookmarks_consumer: t.Optional[_TBmConsumer] = None
    ) -> BookmarkManager:
        """Create a :class:`.BookmarkManager` with default implementation.

        Basic usage example to configure sessions with the built-in bookmark
        manager implementation so that all work is automatically causally
        chained (i.e., all reads can observe all previous writes even in a
        clustered setup)::

            import neo4j


            # omitting closing the driver for brevity
            driver = neo4j.GraphDatabase.driver(...)
            bookmark_manager = neo4j.GraphDatabase.bookmark_manager(...)

            with driver.session(
                bookmark_manager=bookmark_manager
            ) as session1:
                with driver.session(
                    bookmark_manager=bookmark_manager,
                    access_mode=neo4j.READ_ACCESS
                ) as session2:
                    result1 = session1.run("<WRITE_QUERY>")
                    result1.consume()
                    # READ_QUERY is guaranteed to see what WRITE_QUERY wrote.
                    result2 = session2.run("<READ_QUERY>")
                    result2.consume()

        This is a very contrived example, and in this particular case, having
        both queries in the same session has the exact same effect and might
        even be more performant. However, when dealing with sessions spanning
        multiple threads, Tasks, processes, or even hosts, the bookmark
        manager can come in handy as sessions are not safe to be used
        concurrently.

        :param initial_bookmarks:
            The initial set of bookmarks. The returned bookmark manager will
            use this to initialize its internal bookmarks.
        :param bookmarks_supplier:
            Function which will be called every time the default bookmark
            manager's method :meth:`.BookmarkManager.get_bookmarks`
            gets called.
            The function takes no arguments and must return a
            :class:`.Bookmarks` object. The result of ``bookmarks_supplier``
            will then be concatenated with the internal set of bookmarks and
            used to configure the session in creation. It will, however, not
            update the internal set of bookmarks.
        :param bookmarks_consumer:
            Function which will be called whenever the set of bookmarks
            handled by the bookmark manager gets updated with the new
            internal bookmark set. It will receive the new set of bookmarks
            as a :class:`.Bookmarks` object and return :data:`None`.

        :returns: A default implementation of :class:`BookmarkManager`.

        **This is experimental.** (See :ref:`filter-warnings-ref`)
        It might be changed or removed any time even without prior notice.

        .. versionadded:: 5.0

        .. versionchanged:: 5.3
            The bookmark manager no longer tracks bookmarks per database.
            This effectively changes the signature of almost all bookmark
            manager related methods:

            * ``initial_bookmarks`` is no longer a mapping from database name
              to bookmarks but plain bookmarks.
            * ``bookmarks_supplier`` no longer receives the database name as
              an argument.
            * ``bookmarks_consumer`` no longer receives the database name as
              an argument.
        """
        return Neo4jBookmarkManager(
            initial_bookmarks=initial_bookmarks,
            bookmarks_supplier=bookmarks_supplier,
            bookmarks_consumer=bookmarks_consumer
        )

    @classmethod
    def bolt_driver(cls, target, **config):
        """ Create a driver for direct Bolt server access that uses
        socket I/O and thread-based concurrency.
        """
        from .._exceptions import (
            BoltHandshakeError,
            BoltSecurityError,
        )

        try:
            return BoltDriver.open(target, **config)
        except (BoltHandshakeError, BoltSecurityError) as error:
            from ..exceptions import ServiceUnavailable
            raise ServiceUnavailable(str(error)) from error

    @classmethod
    def neo4j_driver(cls, *targets, routing_context=None, **config):
        """ Create a driver for routing-capable Neo4j service access
        that uses socket I/O and thread-based concurrency.
        """
        from .._exceptions import (
            BoltHandshakeError,
            BoltSecurityError,
        )

        try:
            return Neo4jDriver.open(*targets, routing_context=routing_context, **config)
        except (BoltHandshakeError, BoltSecurityError) as error:
            from ..exceptions import ServiceUnavailable
            raise ServiceUnavailable(str(error)) from error


class _Direct:

    default_host = "localhost"
    default_port = 7687

    default_target = ":"

    def __init__(self, address):
        self._address = address

    @property
    def address(self):
        return self._address

    @classmethod
    def parse_target(cls, target):
        """ Parse a target string to produce an address.
        """
        if not target:
            target = cls.default_target
        address = Address.parse(target, default_host=cls.default_host,
                                default_port=cls.default_port)
        return address


class _Routing:

    default_host = "localhost"
    default_port = 7687

    default_targets = ": :17601 :17687"

    def __init__(self, initial_addresses):
        self._initial_addresses = initial_addresses

    @property
    def initial_addresses(self):
        return self._initial_addresses

    @classmethod
    def parse_targets(cls, *targets):
        """ Parse a sequence of target strings to produce an address
        list.
        """
        targets = " ".join(targets)
        if not targets:
            targets = cls.default_targets
        addresses = Address.parse_list(targets, default_host=cls.default_host, default_port=cls.default_port)
        return addresses


class Driver:
    """ Base class for all types of :class:`neo4j.Driver`, instances of
    which are used as the primary access point to Neo4j.
    """

    #: Connection pool
    _pool: t.Any = None

    #: Flag if the driver has been closed
    _closed = False

    def __init__(self, pool, default_workspace_config):
        assert pool is not None
        assert default_workspace_config is not None
        self._pool = pool
        self._default_workspace_config = default_workspace_config
        with warnings.catch_warnings():
            warnings.filterwarnings("ignore",
                                    message=r".*\bbookmark manager\b.*",
                                    category=ExperimentalWarning)
            self._query_bookmark_manager = \
                GraphDatabase.bookmark_manager()

    def __enter__(self) -> Driver:
        return self

    def __exit__(self, exc_type, exc_value, traceback):
        self.close()

    def __del__(self):
        if not self._closed:
            unclosed_resource_warn(self)
        # TODO: 6.0 - remove this
        if not self._closed:
            if not Util.is_async_code:
                deprecation_warn(
                    "Relying on Driver's destructor to close the session "
                    "is deprecated. Please make sure to close the session. "
                    "Use it as a context (`with` statement) or make sure to "
                    "call `.close()` explicitly. Future versions of the "
                    "driver will not close drivers automatically."
                )
                self.close()

    @property
    def encrypted(self) -> bool:
        """Indicate whether the driver was configured to use encryption."""
        return bool(self._pool.pool_config.encrypted)

    def _prepare_session_config(self, **config):
        _normalize_notifications_config(config)
        return config

    if t.TYPE_CHECKING:

        def session(
            self,
            *,
            connection_acquisition_timeout: float = ...,
            max_transaction_retry_time: float = ...,
            database: t.Optional[str] = ...,
            fetch_size: int = ...,
            impersonated_user: t.Optional[str] = ...,
            bookmarks: t.Union[t.Iterable[str], Bookmarks, None] = ...,
            default_access_mode: str = ...,
            bookmark_manager: t.Union[BookmarkManager,
                                      BookmarkManager, None] = ...,
<<<<<<< HEAD
            auth: _TAuth = ...,
=======
            notifications_min_severity: t.Optional[
                T_NotificationMinimumSeverity
            ] = ...,
            notifications_disabled_categories: t.Optional[
                t.Iterable[T_NotificationDisabledCategory]
            ] = ...,
>>>>>>> 721a0f25

            # undocumented/unsupported options
            # they may be change or removed any time without prior notice
            initial_retry_delay: float = ...,
            retry_delay_multiplier: float = ...,
            retry_delay_jitter_factor: float = ...
        ) -> Session:
            ...

    else:

        def session(self, **config) -> Session:
            """Create a session, see :ref:`session-construction-ref`

            :param config: session configuration key-word arguments,
                see :ref:`session-configuration-ref` for available
                key-word arguments.

            :returns: new :class:`neo4j.Session` object
            """
            raise NotImplementedError

    def close(self) -> None:
        """ Shut down, closing any open connections in the pool.
        """
        try:
            self._pool.close()
        except asyncio.CancelledError:
            self._closed = True
            raise
        self._closed = True

    # overloads to work around https://github.com/python/mypy/issues/3737
    @t.overload
    def execute_query(
        self,
        query_: str,
        parameters_: t.Optional[t.Dict[str, t.Any]] = None,
        routing_: T_RoutingControl = RoutingControl.WRITERS,
        database_: t.Optional[str] = None,
        impersonated_user_: t.Optional[str] = None,
        bookmark_manager_: t.Union[
            BookmarkManager, BookmarkManager, None
        ] = ...,
        result_transformer_: t.Callable[
            [Result], t.Union[EagerResult]
        ] = ...,
        **kwargs: t.Any
    ) -> EagerResult:
        ...

    @t.overload
    def execute_query(
        self,
        query_: str,
        parameters_: t.Optional[t.Dict[str, t.Any]] = None,
        routing_: T_RoutingControl = RoutingControl.WRITERS,
        database_: t.Optional[str] = None,
        impersonated_user_: t.Optional[str] = None,
        bookmark_manager_: t.Union[
            BookmarkManager, BookmarkManager, None
        ] = ...,
        result_transformer_: t.Callable[
            [Result], t.Union[_T]
        ] = ...,
        **kwargs: t.Any
    ) -> _T:
        ...

    @experimental(
        "Driver.execute_query is experimental. "
        "It might be changed or removed any time even without prior notice."
    )
    def execute_query(
        self,
        query_: str,
        parameters_: t.Optional[t.Dict[str, t.Any]] = None,
        routing_: T_RoutingControl = RoutingControl.WRITERS,
        database_: t.Optional[str] = None,
        impersonated_user_: t.Optional[str] = None,
        bookmark_manager_: t.Union[
            BookmarkManager, BookmarkManager, None,
            te.Literal[_DefaultEnum.default]
        ] = _default,
        result_transformer_: t.Callable[
            [Result], t.Union[t.Any]
        ] = Result.to_eager_result,
        **kwargs: t.Any
    ) -> t.Any:
        """Execute a query in a transaction function and return all results.

        This method is a handy wrapper for lower-level driver APIs like
        sessions, transactions, and transaction functions. It is intended
        for simple use cases where there is no need for managing all possible
        options.

        The internal usage of transaction functions provides a retry-mechanism
        for appropriate errors. Furthermore, this means that queries using
        ``CALL {} IN TRANSACTIONS`` or the older ``USING PERIODIC COMMIT``
        will not work (use :meth:`Session.run` for these).

        The method is roughly equivalent to::

            def execute_query(
                query_, parameters_, routing_, database_, impersonated_user_,
                bookmark_manager_, result_transformer_, **kwargs
            ):
                def work(tx):
                    result = tx.run(query_, parameters_, **kwargs)
                    return result_transformer_(result)

                with driver.session(
                    database=database_,
                    impersonated_user=impersonated_user_,
                    bookmark_manager=bookmark_manager_,
                ) as session:
                    if routing_ == RoutingControl.WRITERS:
                        return session.execute_write(work)
                    elif routing_ == RoutingControl.READERS:
                        return session.execute_read(work)

        Usage example::

            from typing import List

            import neo4j


            def example(driver: neo4j.Driver) -> List[str]:
                \"""Get the name of all 42 year-olds.\"""
                records, summary, keys = driver.execute_query(
                    "MATCH (p:Person {age: $age}) RETURN p.name",
                    {"age": 42},
                    routing_=neo4j.RoutingControl.READERS,  # or just "r"
                    database_="neo4j",
                )
                assert keys == ["p.name"]  # not needed, just for illustration
                # log_summary(summary)  # log some metadata
                return [str(record["p.name"]) for record in records]
                # or: return [str(record[0]) for record in records]
                # or even: return list(map(lambda r: str(r[0]), records))

        Another example::

            import neo4j


            def example(driver: neo4j.Driver) -> int:
                \"""Call all young people "My dear" and get their count.\"""
                record = driver.execute_query(
                    "MATCH (p:Person) WHERE p.age <= 15 "
                    "SET p.nickname = 'My dear' "
                    "RETURN count(*)",
                    # optional routing parameter, as write is default
                    # routing_=neo4j.RoutingControl.WRITERS,  # or just "w",
                    database_="neo4j",
                    result_transformer_=neo4j.Result.single,
                )
                assert record is not None  # for typechecking and illustration
                count = record[0]
                assert isinstance(count, int)
                return count

        :param query_: cypher query to execute
        :type query_: typing.Optional[str]
        :param parameters_: parameters to use in the query
        :type parameters_: typing.Optional[typing.Dict[str, typing.Any]]
        :param routing_:
            whether to route the query to a reader (follower/read replica) or
            a writer (leader) in the cluster. Default is to route to a writer.
        :type routing_: neo4j.RoutingControl
        :param database_:
            database to execute the query against.

            None (default) uses the database configured on the server side.

            .. Note::
                It is recommended to always specify the database explicitly
                when possible. This allows the driver to work more efficiently,
                as it will not have to resolve the default database first.

            See also the Session config :ref:`database-ref`.
        :type database_: typing.Optional[str]
        :param impersonated_user_:
            Name of the user to impersonate.

            This means that all query will be executed in the security context
            of the impersonated user. For this, the user for which the
            :class:`Driver` has been created needs to have the appropriate
            permissions.

            See also the Session config :ref:`impersonated-user-ref`.
        :type impersonated_user_: typing.Optional[str]
        :param result_transformer_:
            A function that gets passed the :class:`neo4j.Result` object
            resulting from the query and converts it to a different type. The
            result of the transformer function is returned by this method.

            .. warning::

                The transformer function must **not** return the
                :class:`neo4j.Result` itself.

            .. warning::

                N.B. the driver might retry the underlying transaction so the
                transformer might get invoked more than once (with different
                :class:`neo4j.Result` objects).
                Therefore, it needs to be idempotent (i.e., have the same
                effect, regardless if called once or many times).

            Example transformer that checks that exactly one record is in the
            result stream, then returns the record and the result summary::

                from typing import Tuple

                import neo4j


                def transformer(
                    result: neo4j.Result
                ) -> Tuple[neo4j.Record, neo4j.ResultSummary]:
                    record = result.single(strict=True)
                    summary = result.consume()
                    return record, summary

            Note that methods of :class:`neo4j.Result` that don't take
            mandatory arguments can be used directly as transformer functions.
            For example::

                import neo4j


                def example(driver: neo4j.Driver) -> neo4j.Record::
                    record = driver.execute_query(
                        "SOME QUERY",
                        result_transformer_=neo4j.Result.single
                    )


                # is equivalent to:


                def transformer(result: neo4j.Result) -> neo4j.Record:
                    return result.single()


                def example(driver: neo4j.Driver) -> neo4j.Record::
                    record = driver.execute_query(
                        "SOME QUERY",
                        result_transformer_=transformer
                    )

        :type result_transformer_:
            typing.Callable[[neo4j.Result], typing.Union[T]]
        :param bookmark_manager_:
            Specify a bookmark manager to use.

            If present, the bookmark manager is used to keep the query causally
            consistent with all work executed using the same bookmark manager.

            Defaults to the driver's :attr:`.query_bookmark_manager`.

            Pass :data:`None` to disable causal consistency.
        :type bookmark_manager_:
            typing.Union[neo4j.BookmarkManager, neo4j.BookmarkManager,
                         None]
        :param kwargs: additional keyword parameters. None of these can end
            with a single underscore. This is to avoid collisions with the
            keyword configuration parameters of this method. If you need to
            pass such a parameter, use the ``parameters_`` parameter instead.
            These take precedence over parameters passed as ``parameters_``.
        :type kwargs: typing.Any

        :returns: the result of the ``result_transformer``
        :rtype: T

        **This is experimental.** (See :ref:`filter-warnings-ref`)
        It might be changed or removed any time even without prior notice.

        .. versionadded:: 5.5
        """
        invalid_kwargs = [k for k in kwargs if
                          k[-2:-1] != "_" and k[-1:] == "_"]
        if invalid_kwargs:
            raise ValueError(
                "keyword parameters must not end with a single '_'. Found: %r"
                "\nYou either misspelled an existing configuration parameter "
                "or tried to send a query parameter that is reserved. In the "
                "latter case, use the `parameters_` dictionary instead."
                % invalid_kwargs
            )
        parameters = dict(parameters_ or {}, **kwargs)

        if bookmark_manager_ is _default:
            bookmark_manager_ = self._query_bookmark_manager
        assert bookmark_manager_ is not _default

        with warnings.catch_warnings():
            warnings.filterwarnings("ignore",
                                    message=r".*\bbookmark_manager\b.*",
                                    category=ExperimentalWarning)
            session = self.session(database=database_,
                                   impersonated_user=impersonated_user_,
                                   bookmark_manager=bookmark_manager_)
        with session:
            if routing_ == RoutingControl.WRITERS:
                executor = session.execute_write
            elif routing_ == RoutingControl.READERS:
                executor = session.execute_read
            else:
                raise ValueError("Invalid routing control value: %r"
                                 % routing_)
            return executor(
                _work, query_, parameters, result_transformer_
            )

    @property
    @experimental(
        "Driver.query_bookmark_manager is experimental. "
        "It might be changed or removed any time even without prior notice."
    )
    def query_bookmark_manager(self) -> BookmarkManager:
        """The driver's default query bookmark manager.

        This is the default :class:`BookmarkManager` used by
        :meth:`.execute_query`. This can be used to causally chain
        :meth:`.execute_query` calls and sessions. Example::

            def example(driver: neo4j.Driver) -> None:
                driver.execute_query("<QUERY 1>")
                with driver.session(
                    bookmark_manager=driver.query_bookmark_manager
                ) as session:
                    # every query inside this session will be causally chained
                    # (i.e., can read what was written by <QUERY 1>)
                    session.run("<QUERY 2>")
                # subsequent execute_query calls will be causally chained
                # (i.e., can read what was written by <QUERY 2>)
                driver.execute_query("<QUERY 3>")

        **This is experimental.** (See :ref:`filter-warnings-ref`)
        It might be changed or removed any time even without prior notice.

        .. versionadded:: 5.5
        """
        return self._query_bookmark_manager

    if t.TYPE_CHECKING:

        def verify_connectivity(
            self,
            *,
            # all arguments are experimental
            # they may be change or removed any time without prior notice
            session_connection_timeout: float = ...,
            connection_acquisition_timeout: float = ...,
            max_transaction_retry_time: float = ...,
            database: t.Optional[str] = ...,
            fetch_size: int = ...,
            impersonated_user: t.Optional[str] = ...,
            bookmarks: t.Union[t.Iterable[str], Bookmarks, None] = ...,
            default_access_mode: str = ...,
            bookmark_manager: t.Union[BookmarkManager,
                                      BookmarkManager, None] = ...,
<<<<<<< HEAD
            auth: t.Union[Auth, t.Tuple[t.Any, t.Any]] = ...,
=======
            notifications_min_severity: t.Optional[
                T_NotificationMinimumSeverity
            ] = ...,
            notifications_disabled_categories: t.Optional[
                t.Iterable[T_NotificationDisabledCategory]
            ] = ...,
>>>>>>> 721a0f25

            # undocumented/unsupported options
            initial_retry_delay: float = ...,
            retry_delay_multiplier: float = ...,
            retry_delay_jitter_factor: float = ...
        ) -> None:
            ...

    else:

        def verify_connectivity(self, **config) -> None:
            """Verify that the driver can establish a connection to the server.

            This verifies if the driver can establish a reading connection to a
            remote server or a cluster. Some data will be exchanged.

            .. note::
                Even if this method raises an exception, the driver still needs
                to be closed via :meth:`close` to free up all resources.

            :param config: accepts the same configuration key-word arguments as
                :meth:`session`.

                .. warning::
                    All configuration key-word arguments are experimental.
                    They might be changed or removed in any future version
                    without prior notice.

            :raises Exception: if the driver cannot connect to the remote.
                Use the exception to further understand the cause of the
                connectivity problem.

            .. versionchanged:: 5.0
                The undocumented return value has been removed.
                If you need information about the remote server, use
                :meth:`get_server_info` instead.
            """
            if config:
                experimental_warn(
                    "All configuration key-word arguments to "
                    "verify_connectivity() are experimental. They might be "
                    "changed or removed in any future version without prior "
                    "notice."
                )
            self._get_server_info()

    if t.TYPE_CHECKING:

        def get_server_info(
            self,
            *,
            # all arguments are experimental
            # they may be change or removed any time without prior notice
            session_connection_timeout: float = ...,
            connection_acquisition_timeout: float = ...,
            max_transaction_retry_time: float = ...,
            database: t.Optional[str] = ...,
            fetch_size: int = ...,
            impersonated_user: t.Optional[str] = ...,
            bookmarks: t.Union[t.Iterable[str], Bookmarks, None] = ...,
            default_access_mode: str = ...,
            bookmark_manager: t.Union[BookmarkManager,
                                      BookmarkManager, None] = ...,
<<<<<<< HEAD
            auth: t.Union[Auth, t.Tuple[t.Any, t.Any]] = ...,
=======
            notifications_min_severity: t.Optional[
                T_NotificationMinimumSeverity
            ] = ...,
            notifications_disabled_categories: t.Optional[
                t.Iterable[T_NotificationDisabledCategory]
            ] = ...,
>>>>>>> 721a0f25

            # undocumented/unsupported options
            initial_retry_delay: float = ...,
            retry_delay_multiplier: float = ...,
            retry_delay_jitter_factor: float = ...
        ) -> ServerInfo:
            ...

    else:

        def get_server_info(self, **config) -> ServerInfo:
            """Get information about the connected Neo4j server.

            Try to establish a working read connection to the remote server or
            a member of a cluster and exchange some data. Then return the
            contacted server's information.

            In a cluster, there is no guarantee about which server will be
            contacted.

            .. note::
                Even if this method raises an exception, the driver still needs
                to be closed via :meth:`close` to free up all resources.

            :param config: accepts the same configuration key-word arguments as
                :meth:`session`.

                .. warning::
                    All configuration key-word arguments are experimental.
                    They might be changed or removed in any future version
                    without prior notice.

            :raises Exception: if the driver cannot connect to the remote.
                Use the exception to further understand the cause of the
                connectivity problem.

            .. versionadded:: 5.0
            """
            if config:
                experimental_warn(
                    "All configuration key-word arguments to "
                    "get_server_info() are experimental. They might be "
                    "changed or removed in any future version without prior "
                    "notice."
                )
            return self._get_server_info()

    def supports_multi_db(self) -> bool:
        """ Check if the server or cluster supports multi-databases.

        :returns: Returns true if the server or cluster the driver connects to
            supports multi-databases, otherwise false.

        .. note::
            Feature support query based solely on the Bolt protocol version.
            The feature might still be disabled on the server side even if this
            function return :const:`True`. It just guarantees that the driver
            won't throw a :exc:`ConfigurationError` when trying to use this
            driver feature.
        """
        with self.session() as session:
            session._connect(READ_ACCESS)
            assert session._connection
            return session._connection.supports_multiple_databases

    if t.TYPE_CHECKING:

        def verify_authentication(
            self,
            auth: t.Union[Auth, t.Tuple[t.Any, t.Any], None] = None,
            # all other arguments are experimental
            # they may be change or removed any time without prior notice
            session_connection_timeout: float = ...,
            connection_acquisition_timeout: float = ...,
            max_transaction_retry_time: float = ...,
            database: t.Optional[str] = ...,
            fetch_size: int = ...,
            impersonated_user: t.Optional[str] = ...,
            bookmarks: t.Union[t.Iterable[str], Bookmarks, None] = ...,
            default_access_mode: str = ...,
            bookmark_manager: t.Union[
                BookmarkManager, BookmarkManager, None
            ] = ...,

            # undocumented/unsupported options
            initial_retry_delay: float = ...,
            retry_delay_multiplier: float = ...,
            retry_delay_jitter_factor: float = ...
        ) -> bool:
            ...

    else:

        def verify_authentication(
            self,
            auth: t.Union[Auth, t.Tuple[t.Any, t.Any], None] = None,
            **config
        ) -> bool:
            """Verify that the authentication information is valid.

            Like :meth:`.verify_connectivity`, but for checking authentication.

            Try to establish a working read connection to the remote server or
            a member of a cluster and exchange some data. In a cluster, there
            is no guarantee about which server will be contacted. If the data
            exchange is successful, the authentication information is valid and
            :const:`True` is returned. Otherwise, the error will be matched
            against a list of known authentication errors. If the error is on
            that list, :const:`False` is returned indicating that the
            authentication information is invalid. Otherwise, the error is
            re-raised.

            :param auth: authentication information to verify.
                Same as the session config :ref:`auth-ref`.
            :param config: accepts the same configuration key-word arguments as
                :meth:`session`.

                .. warning::
                    All configuration key-word arguments (except ``auth``) are
                    experimental. They might be changed or removed in any
                    future version without prior notice.

            :raises Exception: if the driver cannot connect to the remote.
                Use the exception to further understand the cause of the
                connectivity problem.

            .. versionadded:: 5.x
            """
            if config:
                experimental_warn(
                    "All configuration key-word arguments but auth to "
                    "verify_authentication() are experimental. They might be "
                    "changed or removed in any future version without prior "
                    "notice."
                )
            config["auth"] = auth
            if "database" not in config:
                config["database"] = "system"
            try:
                with self.session(**config) as session:
                    session._verify_authentication()
            except Neo4jError as exc:
                if exc.code in (
                    "Neo.ClientError.Security.CredentialsExpired",
                    "Neo.ClientError.Security.Forbidden",
                    "Neo.ClientError.Security.TokenExpired",
                    "Neo.ClientError.Security.Unauthorized",
                ):
                    return False
                raise
            return True


    def supports_session_auth(self) -> bool:
        """Check if the remote supports connection re-authentication.

        :returns: Returns true if the server or cluster the driver connects to
            supports re-authentication of existing connections, otherwise
            false.

        .. note::
            Feature support query based solely on the Bolt protocol version.
            The feature might still be disabled on the server side even if this
            function return :const:`True`. It just guarantees that the driver
            won't throw a :exc:`ConfigurationError` when trying to use this
            driver feature.

        .. versionadded:: 5.x
        """
        with self.session() as session:
            session._connect(READ_ACCESS)
            assert session._connection
            return session._connection.supports_re_auth

    def _get_server_info(self, **config) -> ServerInfo:
        with self.session(**config) as session:
            return session._get_server_info()


def _work(
    tx: ManagedTransaction,
    query: str,
    parameters: t.Dict[str, t.Any],
    transformer: t.Callable[[Result], t.Union[_T]]
) -> _T:
    res = tx.run(query, parameters)
    if transformer is Result.to_eager_result:
        with warnings.catch_warnings():
            warnings.filterwarnings("ignore",
                                    message=r".*\bto_eager_result\b.*",
                                    category=ExperimentalWarning)
            return transformer(res)
    return transformer(res)


class BoltDriver(_Direct, Driver):
    """:class:`.BoltDriver` is instantiated for ``bolt`` URIs and
    addresses a single database machine. This may be a standalone server or
    could be a specific member of a cluster.

    Connections established by a :class:`.BoltDriver` are always made to
    the exact host and port detailed in the URI.

    This class is not supposed to be instantiated externally. Use
    :meth:`GraphDatabase.driver` instead.
    """

    @classmethod
    def open(cls, target, **config):
        """
        :param target:
        :param auth:
        :param config: The values that can be specified are found in :class: `neo4j.PoolConfig` and :class: `neo4j.WorkspaceConfig`

        :returns:
        :rtype: :class: `neo4j.BoltDriver`
        """
        from .io import BoltPool
        address = cls.parse_target(target)
        pool_config, default_workspace_config = Config.consume_chain(config, PoolConfig, WorkspaceConfig)
        pool = BoltPool.open(address, pool_config=pool_config, workspace_config=default_workspace_config)
        return cls(pool, default_workspace_config)

    def __init__(self, pool, default_workspace_config):
        _Direct.__init__(self, pool.address)
        Driver.__init__(self, pool, default_workspace_config)
        self._default_workspace_config = default_workspace_config

    if not t.TYPE_CHECKING:

        def session(self, **config) -> Session:
            """
            :param config: The values that can be specified are found in
                :class: `neo4j.SessionConfig`

            :returns:
            :rtype: :class: `neo4j.Session`
            """
            config = self._prepare_session_config(**config)
            session_config = SessionConfig(self._default_workspace_config,
                                           config)
            return Session(self._pool, session_config)


class Neo4jDriver(_Routing, Driver):
    """:class:`.Neo4jDriver` is instantiated for ``neo4j`` URIs. The
    routing behaviour works in tandem with Neo4j's `Causal Clustering
    <https://neo4j.com/docs/operations-manual/current/clustering/>`_
    feature by directing read and write behaviour to appropriate
    cluster members.

    This class is not supposed to be instantiated externally. Use
    :meth:`GraphDatabase.driver` instead.
    """

    @classmethod
    def open(cls, *targets, routing_context=None, **config):
        from .io import Neo4jPool
        addresses = cls.parse_targets(*targets)
        pool_config, default_workspace_config = Config.consume_chain(config, PoolConfig, WorkspaceConfig)
        pool = Neo4jPool.open(*addresses, routing_context=routing_context, pool_config=pool_config, workspace_config=default_workspace_config)
        return cls(pool, default_workspace_config)

    def __init__(self, pool, default_workspace_config):
        _Routing.__init__(self, [pool.address])
        Driver.__init__(self, pool, default_workspace_config)

    if not t.TYPE_CHECKING:

        def session(self, **config) -> Session:
            config = self._prepare_session_config(**config)
            session_config = SessionConfig(self._default_workspace_config,
                                           config)
            return Session(self._pool, session_config)


def _normalize_notifications_config(config):
    if config.get("notifications_disabled_categories") is not None:
        config["notifications_disabled_categories"] = [
            getattr(e, "value", e)
            for e in config["notifications_disabled_categories"]
        ]
    if config.get("notifications_min_severity") is not None:
        config["notifications_min_severity"] = getattr(
            config["notifications_min_severity"], "value",
            config["notifications_min_severity"]
        )<|MERGE_RESOLUTION|>--- conflicted
+++ resolved
@@ -521,16 +521,13 @@
             default_access_mode: str = ...,
             bookmark_manager: t.Union[BookmarkManager,
                                       BookmarkManager, None] = ...,
-<<<<<<< HEAD
             auth: _TAuth = ...,
-=======
             notifications_min_severity: t.Optional[
                 T_NotificationMinimumSeverity
             ] = ...,
             notifications_disabled_categories: t.Optional[
                 t.Iterable[T_NotificationDisabledCategory]
             ] = ...,
->>>>>>> 721a0f25
 
             # undocumented/unsupported options
             # they may be change or removed any time without prior notice
@@ -896,16 +893,13 @@
             default_access_mode: str = ...,
             bookmark_manager: t.Union[BookmarkManager,
                                       BookmarkManager, None] = ...,
-<<<<<<< HEAD
             auth: t.Union[Auth, t.Tuple[t.Any, t.Any]] = ...,
-=======
             notifications_min_severity: t.Optional[
                 T_NotificationMinimumSeverity
             ] = ...,
             notifications_disabled_categories: t.Optional[
                 t.Iterable[T_NotificationDisabledCategory]
             ] = ...,
->>>>>>> 721a0f25
 
             # undocumented/unsupported options
             initial_retry_delay: float = ...,
@@ -969,16 +963,13 @@
             default_access_mode: str = ...,
             bookmark_manager: t.Union[BookmarkManager,
                                       BookmarkManager, None] = ...,
-<<<<<<< HEAD
             auth: t.Union[Auth, t.Tuple[t.Any, t.Any]] = ...,
-=======
             notifications_min_severity: t.Optional[
                 T_NotificationMinimumSeverity
             ] = ...,
             notifications_disabled_categories: t.Optional[
                 t.Iterable[T_NotificationDisabledCategory]
             ] = ...,
->>>>>>> 721a0f25
 
             # undocumented/unsupported options
             initial_retry_delay: float = ...,
