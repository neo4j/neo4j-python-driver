--- conflicted
+++ resolved
@@ -407,16 +407,14 @@
     keep_alive = True
     # Specify whether TCP keep-alive should be enabled.
 
-<<<<<<< HEAD
     #: Authentication provider
     auth = None
-=======
+
     #: Lowest notification severity for the server to return
     notifications_min_severity = None
 
     #: List of notification categories for the server to ignore
     notifications_disabled_categories = None
->>>>>>> 721a0f25
 
     def get_ssl_context(self):
         if self.ssl_context is not None:
@@ -516,16 +514,14 @@
     #: Default AccessMode
     default_access_mode = WRITE_ACCESS
 
-<<<<<<< HEAD
     #: Auth token to temporarily switch the user
     auth = None
-=======
+
     #: Lowest notification severity for the server to return
     notifications_min_severity = None
 
     #: List of notification categories for the server to ignore
     notifications_disabled_categories = None
->>>>>>> 721a0f25
 
 
 class TransactionConfig(Config):
