# Copyright (c) "Neo4j"
# Neo4j Sweden AB [https://neo4j.com]
#
# This file is part of Neo4j.
#
# Licensed under the Apache License, Version 2.0 (the "License");
# you may not use this file except in compliance with the License.
# You may obtain a copy of the License at
#
#     https://www.apache.org/licenses/LICENSE-2.0
#
# Unless required by applicable law or agreed to in writing, software
# distributed under the License is distributed on an "AS IS" BASIS,
# WITHOUT WARRANTIES OR CONDITIONS OF ANY KIND, either express or implied.
# See the License for the specific language governing permissions and
# limitations under the License.


import typing as t
from enum import Enum
from logging import getLogger
from ssl import SSLSocket

from ..._codec.hydration import v2 as hydration_v2
from ..._exceptions import BoltProtocolError
from ...api import (
    READ_ACCESS,
    Version,
)
from ...exceptions import (
    DatabaseUnavailable,
    ForbiddenOnReadOnlyDatabase,
    Neo4jError,
    NotALeader,
    ServiceUnavailable,
)
from ._bolt import (
    AsyncBolt,
    ServerStateManagerBase,
)
from ._bolt3 import (
    ServerStateManager,
    ServerStates,
)
from ._common import (
    check_supported_server_product,
    CommitResponse,
    InitResponse,
    LogonResponse,
    Response,
)


log = getLogger("neo4j")


class AsyncBolt5x0(AsyncBolt):
    """Protocol handler for Bolt 5.0."""

    PROTOCOL_VERSION = Version(5, 0)

    HYDRATION_HANDLER_CLS = hydration_v2.HydrationHandler

    supports_multiple_results = True

    supports_multiple_databases = True

    supports_re_auth = False

    server_states: t.Any = ServerStates

    def __init__(self, *args, **kwargs):
        super().__init__(*args, **kwargs)
        self._server_state_manager = ServerStateManager(
            self.server_states.CONNECTED,
            on_change=self._on_server_state_change
        )

    def _on_server_state_change(self, old_state, new_state):
        log.debug("[#%04X]  _: <CONNECTION> state: %s > %s", self.local_port,
                  old_state.name, new_state.name)

    def _get_server_state_manager(self) -> ServerStateManagerBase:
        return self._server_state_manager

    @property
    def is_reset(self):
        # We can't be sure of the server's state if there are still pending
        # responses. Unless the last message we sent was RESET. In that case
        # the server state will always be READY when we're done.
        if (self.responses and self.responses[-1]
                and self.responses[-1].message == "reset"):
            return True
        return self._server_state_manager.state == self.server_states.READY

    @property
    def encrypted(self):
        return isinstance(self.socket, SSLSocket)

    @property
    def der_encoded_server_certificate(self):
        return self.socket.getpeercert(binary_form=True)

    def get_base_headers(self):
        headers = {"user_agent": self.user_agent}
        if self.routing_context is not None:
            headers["routing"] = self.routing_context
        return headers

    async def hello(self, dehydration_hooks=None, hydration_hooks=None):
        if (
            self.notifications_min_severity is not None
            or self.notifications_disabled_categories is not None
        ):
            self.assert_notification_filtering_support()

        def on_success(metadata):
            self.configuration_hints.update(metadata.pop("hints", {}))
            self.server_info.update(metadata)
            if "connection.recv_timeout_seconds" in self.configuration_hints:
                recv_timeout = self.configuration_hints[
                    "connection.recv_timeout_seconds"
                ]
                if isinstance(recv_timeout, int) and recv_timeout > 0:
                    self.socket.settimeout(recv_timeout)
                else:
                    log.info("[#%04X]  _: <CONNECTION> Server supplied an "
                             "invalid value for "
                             "connection.recv_timeout_seconds (%r). Make sure "
                             "the server and network is set up correctly.",
                             self.local_port, recv_timeout)

        headers = self.get_base_headers()
        headers.update(self.auth_dict)
        logged_headers = dict(headers)
        if "credentials" in logged_headers:
            logged_headers["credentials"] = "*******"
        log.debug("[#%04X]  C: HELLO %r", self.local_port, logged_headers)
        self._append(b"\x01", (headers,),
                     response=InitResponse(self, "hello", hydration_hooks,
                                           on_success=on_success),
                     dehydration_hooks=dehydration_hooks)
        await self.send_all()
        await self.fetch_all()
        check_supported_server_product(self.server_info.agent)

    def logon(self, dehydration_hooks=None, hydration_hooks=None):
        """Append a LOGON message to the outgoing queue."""
        self.assert_re_auth_support()

    def logoff(self, dehydration_hooks=None, hydration_hooks=None):
        """Append a LOGOFF message to the outgoing queue."""
        self.assert_re_auth_support()

    async def route(self, database=None, imp_user=None, bookmarks=None,
                    dehydration_hooks=None, hydration_hooks=None):
        routing_context = self.routing_context or {}
        db_context = {}
        if database is not None:
            db_context.update(db=database)
        if imp_user is not None:
            db_context.update(imp_user=imp_user)
        log.debug("[#%04X]  C: ROUTE %r %r %r", self.local_port,
                  routing_context, bookmarks, db_context)
        metadata = {}
        if bookmarks is None:
            bookmarks = []
        else:
            bookmarks = list(bookmarks)
        self._append(b"\x66", (routing_context, bookmarks, db_context),
                     response=Response(self, "route", hydration_hooks,
                                       on_success=metadata.update),
                     dehydration_hooks=hydration_hooks)
        await self.send_all()
        await self.fetch_all()
        return [metadata.get("rt")]

    def run(self, query, parameters=None, mode=None, bookmarks=None,
            metadata=None, timeout=None, db=None, imp_user=None,
            notifications_min_severity=None,
            notifications_disabled_categories=None, dehydration_hooks=None,
            hydration_hooks=None, **handlers):
        if (
            notifications_min_severity is not None
            or notifications_disabled_categories is not None
        ):
            self.assert_notification_filtering_support()
        if not parameters:
            parameters = {}
        extra = {}
        if mode in (READ_ACCESS, "r"):
            # It will default to mode "w" if nothing is specified
            extra["mode"] = "r"
        if db:
            extra["db"] = db
        if imp_user:
            extra["imp_user"] = imp_user
        if bookmarks:
            try:
                extra["bookmarks"] = list(bookmarks)
            except TypeError:
                raise TypeError("Bookmarks must be provided as iterable")
        if metadata:
            try:
                extra["tx_metadata"] = dict(metadata)
            except TypeError:
                raise TypeError("Metadata must be coercible to a dict")
        if timeout is not None:
            try:
                extra["tx_timeout"] = int(1000 * float(timeout))
            except TypeError:
                raise TypeError("Timeout must be a number (in seconds)")
            if extra["tx_timeout"] < 0:
                raise ValueError("Timeout must be a number >= 0")
        fields = (query, parameters, extra)
        log.debug("[#%04X]  C: RUN %s", self.local_port,
                  " ".join(map(repr, fields)))
        self._append(b"\x10", fields,
                     Response(self, "run", hydration_hooks, **handlers),
                     dehydration_hooks=dehydration_hooks)

    def discard(self, n=-1, qid=-1, dehydration_hooks=None,
                hydration_hooks=None, **handlers):
        extra = {"n": n}
        if qid != -1:
            extra["qid"] = qid
        log.debug("[#%04X]  C: DISCARD %r", self.local_port, extra)
        self._append(b"\x2F", (extra,),
                     Response(self, "discard", hydration_hooks, **handlers),
                     dehydration_hooks=dehydration_hooks)

    def pull(self, n=-1, qid=-1, dehydration_hooks=None, hydration_hooks=None,
             **handlers):
        extra = {"n": n}
        if qid != -1:
            extra["qid"] = qid
        log.debug("[#%04X]  C: PULL %r", self.local_port, extra)
        self._append(b"\x3F", (extra,),
                     Response(self, "pull", hydration_hooks, **handlers),
                     dehydration_hooks=dehydration_hooks)

    def begin(self, mode=None, bookmarks=None, metadata=None, timeout=None,
              db=None, imp_user=None, notifications_min_severity=None,
              notifications_disabled_categories=None, dehydration_hooks=None,
              hydration_hooks=None, **handlers):
        if (
            notifications_min_severity is not None
            or notifications_disabled_categories is not None
        ):
            self.assert_notification_filtering_support()
        extra = {}
        if mode in (READ_ACCESS, "r"):
            # It will default to mode "w" if nothing is specified
            extra["mode"] = "r"
        if db:
            extra["db"] = db
        if imp_user:
            extra["imp_user"] = imp_user
        if bookmarks:
            try:
                extra["bookmarks"] = list(bookmarks)
            except TypeError:
                raise TypeError("Bookmarks must be provided as iterable")
        if metadata:
            try:
                extra["tx_metadata"] = dict(metadata)
            except TypeError:
                raise TypeError("Metadata must be coercible to a dict")
        if timeout is not None:
            try:
                extra["tx_timeout"] = int(1000 * float(timeout))
            except TypeError:
                raise TypeError("Timeout must be a number (in seconds)")
            if extra["tx_timeout"] < 0:
                raise ValueError("Timeout must be a number >= 0")
        log.debug("[#%04X]  C: BEGIN %r", self.local_port, extra)
        self._append(b"\x11", (extra,),
                     Response(self, "begin", hydration_hooks, **handlers),
                     dehydration_hooks=dehydration_hooks)

    def commit(self, dehydration_hooks=None, hydration_hooks=None, **handlers):
        log.debug("[#%04X]  C: COMMIT", self.local_port)
        self._append(b"\x12", (),
                     CommitResponse(self, "commit", hydration_hooks,
                                    **handlers),
                     dehydration_hooks=dehydration_hooks)

    def rollback(self, dehydration_hooks=None, hydration_hooks=None,
                 **handlers):
        log.debug("[#%04X]  C: ROLLBACK", self.local_port)
        self._append(b"\x13", (),
                     Response(self, "rollback", hydration_hooks, **handlers),
                     dehydration_hooks=dehydration_hooks)

    async def reset(self, dehydration_hooks=None, hydration_hooks=None):
        """Reset the connection.

        Add a RESET message to the outgoing queue, send it and consume all
        remaining messages.
        """

        def fail(metadata):
            raise BoltProtocolError("RESET failed %r" % metadata,
                                    self.unresolved_address)

        log.debug("[#%04X]  C: RESET", self.local_port)
        self._append(b"\x0F",
                     response=Response(self, "reset", hydration_hooks,
                                       on_failure=fail),
                     dehydration_hooks=dehydration_hooks)
        await self.send_all()
        await self.fetch_all()

    def goodbye(self, dehydration_hooks=None, hydration_hooks=None):
        log.debug("[#%04X]  C: GOODBYE", self.local_port)
        self._append(b"\x02", (), dehydration_hooks=dehydration_hooks)

    async def _process_message(self, tag, fields):
        """Process at most one message from the server, if available.

        :returns: 2-tuple of number of detail messages and number of summary
                 messages fetched
        """
        details = []
        summary_signature = summary_metadata = None
        if tag == b"\x71":  # RECORD
            details = fields
        elif fields:
            summary_signature = tag
            summary_metadata = fields[0]
        else:
            summary_signature = tag

        if details:
            # Do not log any data
            log.debug("[#%04X]  S: RECORD * %d", self.local_port, len(details))
            await self.responses[0].on_records(details)

        if summary_signature is None:
            return len(details), 0

        response = self.responses.popleft()
        response.complete = True
        if summary_signature == b"\x70":
            log.debug("[#%04X]  S: SUCCESS %r", self.local_port,
                      summary_metadata)
            self._server_state_manager.transition(response.message,
                                                  summary_metadata)
            await response.on_success(summary_metadata or {})
        elif summary_signature == b"\x7E":
            log.debug("[#%04X]  S: IGNORED", self.local_port)
            await response.on_ignored(summary_metadata or {})
        elif summary_signature == b"\x7F":
            log.debug("[#%04X]  S: FAILURE %r", self.local_port,
                      summary_metadata)
            self._server_state_manager.state = self.server_states.FAILED
            try:
                await response.on_failure(summary_metadata or {})
            except (ServiceUnavailable, DatabaseUnavailable):
                if self.pool:
                    await self.pool.deactivate(address=self.unresolved_address)
                raise
            except (NotALeader, ForbiddenOnReadOnlyDatabase):
                if self.pool:
                    self.pool.on_write_failure(address=self.unresolved_address)
                raise
            except Neo4jError as e:
                if self.pool:
                    await self.pool.on_neo4j_error(e, self)
                raise
        else:
            raise BoltProtocolError(
                "Unexpected response message with signature %02X" % ord(
                    summary_signature
                ), self.unresolved_address
            )

        return len(details), 1


<<<<<<< HEAD
class ServerStates5x1(Enum):
    CONNECTED = "CONNECTED"
    READY = "READY"
    STREAMING = "STREAMING"
    TX_READY_OR_TX_STREAMING = "TX_READY||TX_STREAMING"
    FAILED = "FAILED"
    AUTHENTICATION = "AUTHENTICATION"


class ServerStateManager5x1(ServerStateManager):
    _STATE_TRANSITIONS = {  # type: ignore
        ServerStates5x1.CONNECTED: {
            "hello": ServerStates5x1.AUTHENTICATION,
        },
        ServerStates5x1.AUTHENTICATION: {
            "logon": ServerStates5x1.READY,
        },
        ServerStates5x1.READY: {
            "run": ServerStates5x1.STREAMING,
            "begin": ServerStates5x1.TX_READY_OR_TX_STREAMING,
            "logoff": ServerStates5x1.AUTHENTICATION,
        },
        ServerStates5x1.STREAMING: {
            "pull": ServerStates5x1.READY,
            "discard": ServerStates5x1.READY,
            "reset": ServerStates5x1.READY,
        },
        ServerStates5x1.TX_READY_OR_TX_STREAMING: {
            "commit": ServerStates5x1.READY,
            "rollback": ServerStates5x1.READY,
            "reset": ServerStates5x1.READY,
        },
        ServerStates5x1.FAILED: {
            "reset": ServerStates5x1.READY,
        }
    }


    def failed(self):
        return self.state == ServerStates5x1.FAILED


class AsyncBolt5x1(AsyncBolt5x0):
    """Protocol handler for Bolt 5.1."""

    PROTOCOL_VERSION = Version(5, 1)

    supports_re_auth = True

    server_states = ServerStates5x1

    def __init__(self, *args, **kwargs):
        super().__init__(*args, **kwargs)
        self._server_state_manager = ServerStateManager5x1(
            ServerStates5x1.CONNECTED, on_change=self._on_server_state_change
        )
=======
class AsyncBolt5x1(AsyncBolt5x0):

    PROTOCOL_VERSION = Version(5, 1)

    async def hello(self, dehydration_hooks=None, hydration_hooks=None):
        if (
            self.notifications_min_severity is not None
            or self.notifications_disabled_categories is not None
        ):
            self.assert_notification_filtering_support()

        def on_success(metadata):
            self.configuration_hints.update(metadata.pop("hints", {}))
            self.server_info.update(metadata)
            if "connection.recv_timeout_seconds" in self.configuration_hints:
                recv_timeout = self.configuration_hints[
                    "connection.recv_timeout_seconds"
                ]
                if isinstance(recv_timeout, int) and recv_timeout > 0:
                    self.socket.settimeout(recv_timeout)
                else:
                    log.info("[#%04X]  _: <CONNECTION> Server supplied an "
                             "invalid value for "
                             "connection.recv_timeout_seconds (%r). Make sure "
                             "the server and network is set up correctly.",
                             self.local_port, recv_timeout)

        extra = self.get_base_headers()
        log.debug("[#%04X]  C: HELLO %r", self.local_port, extra)
        self._append(b"\x01", (extra,),
                     response=InitResponse(self, "hello", hydration_hooks,
                                           on_success=on_success),
                     dehydration_hooks=dehydration_hooks)

        self.logon(dehydration_hooks, hydration_hooks)
        await self.send_all()
        await self.fetch_all()
        check_supported_server_product(self.server_info.agent)

    def logon(self, dehydration_hooks=None, hydration_hooks=None):
        logged_auth_dict = dict(self.auth_dict)
        if "credentials" in logged_auth_dict:
            logged_auth_dict["credentials"] = "*******"
        log.debug("[#%04X]  C: LOGON %r", self.local_port, logged_auth_dict)
        self._append(b"\x6A", (self.auth_dict,),
                     response=Response(self, "logon", hydration_hooks),
                     dehydration_hooks=dehydration_hooks)


class AsyncBolt5x2(AsyncBolt5x1):

    PROTOCOL_VERSION = Version(5, 2)

    def get_base_headers(self):
        headers = super().get_base_headers()
        if self.notifications_min_severity is not None:
            headers["notifications_minimum_severity"] =\
                self.notifications_min_severity
        if self.notifications_disabled_categories is not None:
            headers["notifications_disabled_categories"] = \
                self.notifications_disabled_categories
        return headers
>>>>>>> 721a0f25

    async def hello(self, dehydration_hooks=None, hydration_hooks=None):
        def on_success(metadata):
            self.configuration_hints.update(metadata.pop("hints", {}))
            self.server_info.update(metadata)
            if "connection.recv_timeout_seconds" in self.configuration_hints:
                recv_timeout = self.configuration_hints[
                    "connection.recv_timeout_seconds"
                ]
                if isinstance(recv_timeout, int) and recv_timeout > 0:
                    self.socket.settimeout(recv_timeout)
                else:
                    log.info("[#%04X]  _: <CONNECTION> Server supplied an "
                             "invalid value for "
                             "connection.recv_timeout_seconds (%r). Make sure "
                             "the server and network is set up correctly.",
                             self.local_port, recv_timeout)

<<<<<<< HEAD
        headers = self.get_base_headers()
        logged_headers = dict(headers)
        log.debug("[#%04X]  C: HELLO %r", self.local_port, logged_headers)
        self._append(b"\x01", (headers,),
                     response=InitResponse(self, "hello", hydration_hooks,
                                           on_success=on_success),
                     dehydration_hooks=dehydration_hooks)
        self.logon(dehydration_hooks=dehydration_hooks,
                   hydration_hooks=hydration_hooks)
=======
        extra = self.get_base_headers()
        log.debug("[#%04X]  C: HELLO %r", self.local_port, extra)
        self._append(b"\x01", (extra,),
                     response=InitResponse(self, "hello", hydration_hooks,
                                           on_success=on_success),
                     dehydration_hooks=dehydration_hooks)

        self.logon(dehydration_hooks, hydration_hooks)
>>>>>>> 721a0f25
        await self.send_all()
        await self.fetch_all()
        check_supported_server_product(self.server_info.agent)

    def logon(self, dehydration_hooks=None, hydration_hooks=None):
        logged_auth_dict = dict(self.auth_dict)
        if "credentials" in logged_auth_dict:
            logged_auth_dict["credentials"] = "*******"
        log.debug("[#%04X]  C: LOGON %r", self.local_port, logged_auth_dict)
        self._append(b"\x6A", (self.auth_dict,),
<<<<<<< HEAD
                     response=LogonResponse(self, "logon", hydration_hooks),
                     dehydration_hooks=dehydration_hooks)

    def logoff(self, dehydration_hooks=None, hydration_hooks=None):
        log.debug("[#%04X]  C: LOGOFF", self.local_port)
        self._append(b"\x6B",
                     response=LogonResponse(self, "logoff", hydration_hooks),
=======
                     response=Response(self, "logon", hydration_hooks),
                     dehydration_hooks=dehydration_hooks)

    def run(self, query, parameters=None, mode=None, bookmarks=None,
            metadata=None, timeout=None, db=None, imp_user=None,
            notifications_min_severity=None,
            notifications_disabled_categories=None, dehydration_hooks=None,
            hydration_hooks=None, **handlers):
        if not parameters:
            parameters = {}
        extra = {}
        if mode in (READ_ACCESS, "r"):
            # It will default to mode "w" if nothing is specified
            extra["mode"] = "r"
        if db:
            extra["db"] = db
        if imp_user:
            extra["imp_user"] = imp_user
        if notifications_min_severity is not None:
            extra["notifications_minimum_severity"] = \
                notifications_min_severity
        if notifications_disabled_categories is not None:
            extra["notifications_disabled_categories"] = \
                notifications_disabled_categories
        if bookmarks:
            try:
                extra["bookmarks"] = list(bookmarks)
            except TypeError:
                raise TypeError("Bookmarks must be provided as iterable")
        if metadata:
            try:
                extra["tx_metadata"] = dict(metadata)
            except TypeError:
                raise TypeError("Metadata must be coercible to a dict")
        if timeout is not None:
            try:
                extra["tx_timeout"] = int(1000 * float(timeout))
            except TypeError:
                raise TypeError("Timeout must be a number (in seconds)")
            if extra["tx_timeout"] < 0:
                raise ValueError("Timeout must be a number >= 0")
        fields = (query, parameters, extra)
        log.debug("[#%04X]  C: RUN %s", self.local_port,
                  " ".join(map(repr, fields)))
        self._append(b"\x10", fields,
                     Response(self, "run", hydration_hooks, **handlers),
                     dehydration_hooks=dehydration_hooks)

    def begin(self, mode=None, bookmarks=None, metadata=None, timeout=None,
              db=None, imp_user=None, notifications_min_severity=None,
              notifications_disabled_categories=None, dehydration_hooks=None,
              hydration_hooks=None, **handlers):
        extra = {}
        if mode in (READ_ACCESS, "r"):
            # It will default to mode "w" if nothing is specified
            extra["mode"] = "r"
        if db:
            extra["db"] = db
        if imp_user:
            extra["imp_user"] = imp_user
        if bookmarks:
            try:
                extra["bookmarks"] = list(bookmarks)
            except TypeError:
                raise TypeError("Bookmarks must be provided as iterable")
        if metadata:
            try:
                extra["tx_metadata"] = dict(metadata)
            except TypeError:
                raise TypeError("Metadata must be coercible to a dict")
        if timeout is not None:
            try:
                extra["tx_timeout"] = int(1000 * float(timeout))
            except TypeError:
                raise TypeError("Timeout must be a number (in seconds)")
            if extra["tx_timeout"] < 0:
                raise ValueError("Timeout must be a number >= 0")
        if notifications_min_severity is not None:
            extra["notifications_minimum_severity"] = \
                notifications_min_severity
        if notifications_disabled_categories is not None:
            extra["notifications_disabled_categories"] =\
                notifications_disabled_categories
        log.debug("[#%04X]  C: BEGIN %r", self.local_port, extra)
        self._append(b"\x11", (extra,),
                     Response(self, "begin", hydration_hooks, **handlers),
>>>>>>> 721a0f25
                     dehydration_hooks=dehydration_hooks)<|MERGE_RESOLUTION|>--- conflicted
+++ resolved
@@ -67,6 +67,8 @@
 
     supports_re_auth = False
 
+    supports_notification_filtering = False
+
     server_states: t.Any = ServerStates
 
     def __init__(self, *args, **kwargs):
@@ -378,7 +380,6 @@
         return len(details), 1
 
 
-<<<<<<< HEAD
 class ServerStates5x1(Enum):
     CONNECTED = "CONNECTED"
     READY = "READY"
@@ -435,10 +436,6 @@
         self._server_state_manager = ServerStateManager5x1(
             ServerStates5x1.CONNECTED, on_change=self._on_server_state_change
         )
-=======
-class AsyncBolt5x1(AsyncBolt5x0):
-
-    PROTOCOL_VERSION = Version(5, 1)
 
     async def hello(self, dehydration_hooks=None, hydration_hooks=None):
         if (
@@ -463,14 +460,15 @@
                              "the server and network is set up correctly.",
                              self.local_port, recv_timeout)
 
-        extra = self.get_base_headers()
-        log.debug("[#%04X]  C: HELLO %r", self.local_port, extra)
-        self._append(b"\x01", (extra,),
+        headers = self.get_base_headers()
+        logged_headers = dict(headers)
+        log.debug("[#%04X]  C: HELLO %r", self.local_port, logged_headers)
+        self._append(b"\x01", (headers,),
                      response=InitResponse(self, "hello", hydration_hooks,
                                            on_success=on_success),
                      dehydration_hooks=dehydration_hooks)
-
-        self.logon(dehydration_hooks, hydration_hooks)
+        self.logon(dehydration_hooks=dehydration_hooks,
+                   hydration_hooks=hydration_hooks)
         await self.send_all()
         await self.fetch_all()
         check_supported_server_product(self.server_info.agent)
@@ -481,24 +479,31 @@
             logged_auth_dict["credentials"] = "*******"
         log.debug("[#%04X]  C: LOGON %r", self.local_port, logged_auth_dict)
         self._append(b"\x6A", (self.auth_dict,),
-                     response=Response(self, "logon", hydration_hooks),
+                     response=LogonResponse(self, "logon", hydration_hooks),
+                     dehydration_hooks=dehydration_hooks)
+
+    def logoff(self, dehydration_hooks=None, hydration_hooks=None):
+        log.debug("[#%04X]  C: LOGOFF", self.local_port)
+        self._append(b"\x6B",
+                     response=LogonResponse(self, "logoff", hydration_hooks),
                      dehydration_hooks=dehydration_hooks)
 
 
 class AsyncBolt5x2(AsyncBolt5x1):
 
     PROTOCOL_VERSION = Version(5, 2)
+
+    supports_notification_filtering = True
 
     def get_base_headers(self):
         headers = super().get_base_headers()
         if self.notifications_min_severity is not None:
-            headers["notifications_minimum_severity"] =\
+            headers["notifications_minimum_severity"] = \
                 self.notifications_min_severity
         if self.notifications_disabled_categories is not None:
             headers["notifications_disabled_categories"] = \
                 self.notifications_disabled_categories
         return headers
->>>>>>> 721a0f25
 
     async def hello(self, dehydration_hooks=None, hydration_hooks=None):
         def on_success(metadata):
@@ -517,17 +522,6 @@
                              "the server and network is set up correctly.",
                              self.local_port, recv_timeout)
 
-<<<<<<< HEAD
-        headers = self.get_base_headers()
-        logged_headers = dict(headers)
-        log.debug("[#%04X]  C: HELLO %r", self.local_port, logged_headers)
-        self._append(b"\x01", (headers,),
-                     response=InitResponse(self, "hello", hydration_hooks,
-                                           on_success=on_success),
-                     dehydration_hooks=dehydration_hooks)
-        self.logon(dehydration_hooks=dehydration_hooks,
-                   hydration_hooks=hydration_hooks)
-=======
         extra = self.get_base_headers()
         log.debug("[#%04X]  C: HELLO %r", self.local_port, extra)
         self._append(b"\x01", (extra,),
@@ -536,28 +530,9 @@
                      dehydration_hooks=dehydration_hooks)
 
         self.logon(dehydration_hooks, hydration_hooks)
->>>>>>> 721a0f25
         await self.send_all()
         await self.fetch_all()
         check_supported_server_product(self.server_info.agent)
-
-    def logon(self, dehydration_hooks=None, hydration_hooks=None):
-        logged_auth_dict = dict(self.auth_dict)
-        if "credentials" in logged_auth_dict:
-            logged_auth_dict["credentials"] = "*******"
-        log.debug("[#%04X]  C: LOGON %r", self.local_port, logged_auth_dict)
-        self._append(b"\x6A", (self.auth_dict,),
-<<<<<<< HEAD
-                     response=LogonResponse(self, "logon", hydration_hooks),
-                     dehydration_hooks=dehydration_hooks)
-
-    def logoff(self, dehydration_hooks=None, hydration_hooks=None):
-        log.debug("[#%04X]  C: LOGOFF", self.local_port)
-        self._append(b"\x6B",
-                     response=LogonResponse(self, "logoff", hydration_hooks),
-=======
-                     response=Response(self, "logon", hydration_hooks),
-                     dehydration_hooks=dehydration_hooks)
 
     def run(self, query, parameters=None, mode=None, bookmarks=None,
             metadata=None, timeout=None, db=None, imp_user=None,
@@ -637,10 +612,9 @@
             extra["notifications_minimum_severity"] = \
                 notifications_min_severity
         if notifications_disabled_categories is not None:
-            extra["notifications_disabled_categories"] =\
+            extra["notifications_disabled_categories"] = \
                 notifications_disabled_categories
         log.debug("[#%04X]  C: BEGIN %r", self.local_port, extra)
         self._append(b"\x11", (extra,),
                      Response(self, "begin", hydration_hooks, **handlers),
->>>>>>> 721a0f25
                      dehydration_hooks=dehydration_hooks)