--- conflicted
+++ resolved
@@ -166,14 +166,9 @@
             released_reservation = False
             try:
                 try:
-<<<<<<< HEAD
                     connection = await self.opener(
-                        address, auth or self.pool_config.auth,
-                        deadline.to_timeout()
+                        address, auth or self.pool_config.auth, deadline
                     )
-=======
-                    connection = await self.opener(address, deadline)
->>>>>>> 6a9ab5b0
                 except ServiceUnavailable:
                     await self.deactivate(address)
                     raise
@@ -505,17 +500,10 @@
         :returns: BoltPool
         """
 
-<<<<<<< HEAD
-        async def opener(addr, auth_manager, timeout):
+        async def opener(addr, auth_manager, deadline):
             return await AsyncBolt.open(
-                addr, auth_manager=auth_manager, timeout=timeout,
+                addr, auth_manager=auth_manager, deadline=deadline,
                 routing_context=None, pool_config=pool_config
-=======
-        async def opener(addr, deadline):
-            return await AsyncBolt.open(
-                addr, auth=auth, deadline=deadline, routing_context=None,
-                pool_config=pool_config
->>>>>>> 6a9ab5b0
             )
 
         pool = cls(opener, pool_config, workspace_config, address)
@@ -567,15 +555,9 @@
             raise ConfigurationError("The key 'address' is reserved for routing context.")
         routing_context["address"] = str(address)
 
-<<<<<<< HEAD
-        async def opener(addr, auth_manager, timeout):
+        async def opener(addr, auth_manager, deadline):
             return await AsyncBolt.open(
-                addr, auth_manager=auth_manager, timeout=timeout,
-=======
-        async def opener(addr, deadline):
-            return await AsyncBolt.open(
-                addr, auth=auth, deadline=deadline,
->>>>>>> 6a9ab5b0
+                addr, auth_manager=auth_manager, deadline=deadline,
                 routing_context=routing_context, pool_config=pool_config
             )
 
