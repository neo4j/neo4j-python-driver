# Copyright (c) "Neo4j"
# Neo4j Sweden AB [https://neo4j.com]
#
# This file is part of Neo4j.
#
# Licensed under the Apache License, Version 2.0 (the "License");
# you may not use this file except in compliance with the License.
# You may obtain a copy of the License at
#
#     https://www.apache.org/licenses/LICENSE-2.0
#
# Unless required by applicable law or agreed to in writing, software
# distributed under the License is distributed on an "AS IS" BASIS,
# WITHOUT WARRANTIES OR CONDITIONS OF ANY KIND, either express or implied.
# See the License for the specific language governing permissions and
# limitations under the License.


from __future__ import annotations

import asyncio
import typing as t
from logging import getLogger
from random import random
from time import perf_counter

from ..._async_compat import async_sleep
from ..._async_compat.util import AsyncUtil
from ..._conf import SessionConfig
from ..._meta import deprecated
from ..._work import Query
from ...api import (
    Bookmarks,
    READ_ACCESS,
    WRITE_ACCESS,
)
from ...exceptions import (
    ClientError,
    DriverError,
    Neo4jError,
    ServiceUnavailable,
    SessionExpired,
    TransactionError,
)
<<<<<<< HEAD
from ...work import Query
from ..auth_management import AsyncAuthManagers
=======
>>>>>>> 721a0f25
from .result import AsyncResult
from .transaction import (
    AsyncManagedTransaction,
    AsyncTransaction,
)
from .workspace import AsyncWorkspace


if t.TYPE_CHECKING:
    import typing_extensions as te

    from ..io import AsyncBolt

    _R = t.TypeVar("_R")
    _P = te.ParamSpec("_P")


log = getLogger("neo4j")


class AsyncSession(AsyncWorkspace):
    """Context for executing work

    A :class:`.AsyncSession` is a logical context for transactional units
    of work. Connections are drawn from the :class:`.AsyncDriver` connection
    pool as required.

    Session creation is a lightweight operation and sessions are not safe to
    be used in concurrent contexts (multiple threads/coroutines).
    Therefore, a session should generally be short-lived, and must not
    span multiple threads/asynchronous Tasks.

    In general, sessions will be created and destroyed within a `with`
    context. For example::

        async with driver.session(database="neo4j") as session:
            result = await session.run("MATCH (n:Person) RETURN n.name AS name")
            ...  # do something with the result
    """

    # The current connection.
    _connection: t.Optional[AsyncBolt] = None

    # The current transaction instance, if any.
    _transaction: t.Union[AsyncTransaction, AsyncManagedTransaction, None] = \
        None

    # The current auto-commit transaction result, if any.
    _auto_result = None

    # The state this session is in.
    _state_failed = False

    def __init__(self, pool, session_config):
        assert isinstance(session_config, SessionConfig)
        if session_config.auth is not None:
            session_config.auth = AsyncAuthManagers.static(session_config.auth)
        super().__init__(pool, session_config)
        self._config = session_config
        self._initialize_bookmarks(session_config.bookmarks)
        self._bookmark_manager = session_config.bookmark_manager

    async def __aenter__(self) -> AsyncSession:
        return self

    async def __aexit__(self, exception_type, exception_value, traceback):
        if exception_type:
            if issubclass(exception_type, asyncio.CancelledError):
                self._handle_cancellation(message="__aexit__")
                self._closed = True
                return
            self._state_failed = True
        await self.close()

    async def _connect(self, access_mode, **acquire_kwargs):
        if access_mode is None:
            access_mode = self._config.default_access_mode
        try:
            await super()._connect(
                access_mode, auth=self._config.auth, **acquire_kwargs
            )
        except asyncio.CancelledError:
            self._handle_cancellation(message="_connect")
            raise

    async def _disconnect(self, sync=False):
        try:
            return await super()._disconnect(sync=sync)
        except asyncio.CancelledError:
            self._handle_cancellation(message="_disconnect")
            raise

    def _handle_cancellation(self, message="General"):
        self._transaction = None
        self._auto_result = None
        connection = self._connection
        self._connection = None
        if connection:
            log.debug("[#%04X]  _: <SESSION> %s cancellation clean-up",
                      connection.local_port, message)
            self._pool.kill_and_release(connection)
        else:
            log.debug("[#0000]  _: <SESSION> %s cancellation clean-up",
                      message)

    async def _result_closed(self):
        if self._auto_result:
            await self._update_bookmark(self._auto_result._bookmark)
            self._auto_result = None
            await self._disconnect()

    async def _result_error(self, error):
        if isinstance(error, asyncio.CancelledError):
            return self._handle_cancellation(message="_result_error")
        if self._auto_result:
            self._auto_result = None
            await self._disconnect()

    async def _get_server_info(self):
        assert not self._connection
        await self._connect(READ_ACCESS, liveness_check_timeout=0)
        server_info = self._connection.server_info
        await self._disconnect()
        return server_info

    async def _verify_authentication(self):
        assert not self._connection
        await self._connect(READ_ACCESS, force_auth=True)
        await self._disconnect()

    async def close(self) -> None:
        """Close the session.

        This will release any borrowed resources, such as connections, and will
        roll back any outstanding transactions.
        """
        if self._closed:
            return
        if self._connection:
            if self._auto_result:
                if self._state_failed is False:
                    try:
                        await self._auto_result.consume()
                        await self._update_bookmark(
                            self._auto_result._bookmark
                        )
                    except Exception as error:
                        # TODO: Investigate potential non graceful close states
                        self._auto_result = None
                        self._state_failed = True

            if self._transaction:
                if self._transaction._closed() is False:
                    # roll back the transaction if it is not closed
                    await self._transaction._rollback()
                self._transaction = None

            try:
                if self._connection:
                    await self._connection.send_all()
                    await self._connection.fetch_all()
                    # TODO: Investigate potential non graceful close states
            except Neo4jError:
                pass
            except TransactionError:
                pass
            except ServiceUnavailable:
                pass
            except SessionExpired:
                pass
            finally:
                await self._disconnect()

            self._state_failed = False
        self._closed = True

    if AsyncUtil.is_async_code:
        def cancel(self) -> None:
            """Cancel this session.

            If the session is already closed, this method does nothing.
            Else, it will if present, forcefully close the connection the
            session holds. This will violently kill all work in flight.

            The primary purpose of this function is to handle
            :class:`asyncio.CancelledError`.

            ::

                session = await driver.session()
                try:
                    ...  # do some work
                except asyncio.CancelledError:
                    session.cancel()
                    raise

            """
            self._handle_cancellation(message="manual cancel")

    async def run(
        self,
        query: t.Union[te.LiteralString, Query],
        parameters: t.Optional[t.Dict[str, t.Any]] = None,
        **kwargs: t.Any
    ) -> AsyncResult:
        """Run a Cypher query within an auto-commit transaction.

        The query is sent and the result header received
        immediately but the :class:`neo4j.Result` content is
        fetched lazily as consumed by the client application.

        If a query is executed before a previous
        :class:`neo4j.AsyncResult` in the same :class:`.AsyncSession` has
        been fully consumed, the first result will be fully fetched
        and buffered. Note therefore that the generally recommended
        pattern of usage is to fully consume one result before
        executing a subsequent query. If two results need to be
        consumed in parallel, multiple :class:`.AsyncSession` objects
        can be used as an alternative to result buffering.

        For more usage details, see :meth:`.AsyncTransaction.run`.

        :param query: cypher query
        :param parameters: dictionary of parameters
        :param kwargs: additional keyword parameters.
            These take precedence over parameters passed as ``parameters``.

        :returns: a new :class:`neo4j.AsyncResult` object

        :raises SessionError: if the session has been closed.
        """
        self._check_state()
        if not query:
            raise ValueError("Cannot run an empty query")
        if not isinstance(query, (str, Query)):
            raise TypeError("query must be a string or a Query instance")

        if self._transaction:
            raise ClientError("Explicit Transaction must be handled explicitly")

        if self._auto_result:
            # This will buffer upp all records for the previous auto-commit tx
            await self._auto_result._buffer_all()

        if not self._connection:
            await self._connect(self._config.default_access_mode)
        cx = self._connection

        self._auto_result = AsyncResult(
            cx, self._config.fetch_size, self._result_closed,
            self._result_error
        )
        bookmarks = await self._get_bookmarks()
        parameters = dict(parameters or {}, **kwargs)
        await self._auto_result._run(
            query, parameters, self._config.database,
            self._config.impersonated_user, self._config.default_access_mode,
            bookmarks, self._config.notifications_min_severity,
            self._config.notifications_disabled_categories,
        )

        return self._auto_result

    @deprecated(
        "`last_bookmark` has been deprecated in favor of `last_bookmarks`. "
        "This method can lead to unexpected behaviour."
    )
    async def last_bookmark(self) -> t.Optional[str]:
        """Get the bookmark received following the last completed transaction.

        Note: For auto-commit transactions (:meth:`Session.run`), this will
        trigger :meth:`Result.consume` for the current result.

        .. warning::
            This method can lead to unexpected behaviour if the session has not
            yet successfully completed a transaction.

        :returns: last bookmark

        .. deprecated:: 5.0
            :meth:`last_bookmark` will be removed in version 6.0.
            Use :meth:`last_bookmarks` instead.
        """
        # The set of bookmarks to be passed into the next transaction.

        if self._auto_result:
            await self._auto_result.consume()

        if self._transaction and self._transaction._closed():
            await self._update_bookmark(self._transaction._bookmark)
            self._transaction = None

        if self._bookmarks:
            return self._bookmarks[-1]
        return None

    async def last_bookmarks(self) -> Bookmarks:
        """Return most recent bookmarks of the session.

        Bookmarks can be used to causally chain sessions. For example,
        if a session (``session1``) wrote something, that another session
        (``session2``) needs to read, use
        ``session2 = driver.session(bookmarks=session1.last_bookmarks())`` to
        achieve this.

        Combine the bookmarks of multiple sessions like so::

            bookmarks1 = await session1.last_bookmarks()
            bookmarks2 = await session2.last_bookmarks()
            session3 = driver.session(bookmarks=bookmarks1 + bookmarks2)

        A session automatically manages bookmarks, so this method is rarely
        needed. If you need causal consistency, try to run the relevant queries
        in the same session.

        "Most recent bookmarks" are either the bookmarks passed to the session
        on creation, or the last bookmark the session received after committing
        a transaction to the server.

        Note: For auto-commit transactions (:meth:`Session.run`), this will
        trigger :meth:`Result.consume` for the current result.

        :returns: the session's last known bookmarks
        """
        # The set of bookmarks to be passed into the next transaction.

        if self._auto_result:
            await self._auto_result.consume()

        if self._transaction and self._transaction._closed():
            await self._update_bookmark(self._transaction._bookmark)
            self._transaction = None

        return Bookmarks.from_raw_values(self._bookmarks)

    async def _transaction_closed_handler(self):
        if self._transaction:
            await self._update_bookmark(self._transaction._bookmark)
            self._transaction = None
            await self._disconnect()

    async def _transaction_error_handler(self, error):
        if self._transaction:
            self._transaction = None
            await self._disconnect()

    def _transaction_cancel_handler(self):
        return self._handle_cancellation(
            message="_transaction_cancel_handler"
        )

    async def _open_transaction(
        self, *, tx_cls, access_mode, metadata=None, timeout=None
    ):
        await self._connect(access_mode=access_mode)
        self._transaction = tx_cls(
            self._connection, self._config.fetch_size,
            self._transaction_closed_handler,
            self._transaction_error_handler,
            self._transaction_cancel_handler
        )
        bookmarks = await self._get_bookmarks()
        await self._transaction._begin(
            self._config.database, self._config.impersonated_user,
            bookmarks, access_mode, metadata, timeout,
            self._config.notifications_min_severity,
            self._config.notifications_disabled_categories,
        )

    async def begin_transaction(
        self,
        metadata: t.Optional[t.Dict[str, t.Any]] = None,
        timeout: t.Optional[float] = None
    ) -> AsyncTransaction:
        """Begin a new unmanaged transaction.

        Creates a new :class:`.AsyncTransaction` within this session.
        At most one transaction may exist in a session at any point in time.
        To maintain multiple concurrent transactions, use multiple concurrent
        sessions.

        Note: For auto-commit transactions (:meth:`.AsyncSession.run`), this
        will trigger a :meth:`.AsyncResult.consume` for the current result.

        :param metadata:
            a dictionary with metadata.
            Specified metadata will be attached to the executing transaction
            and visible in the output of ``SHOW TRANSACTIONS YIELD *``
            It will also get logged to the ``query.log``.
            This functionality makes it easier to tag transactions and is
            equivalent to the ``dbms.setTXMetaData`` procedure, see
            https://neo4j.com/docs/cypher-manual/current/clauses/transaction-clauses/#query-listing-transactions
            and https://neo4j.com/docs/operations-manual/current/reference/procedures/
            for reference.

        :param timeout:
            the transaction timeout in seconds.
            Transactions that execute longer than the configured timeout will be terminated by the database.
            This functionality allows to limit query/transaction execution time.
            Specified timeout overrides the default timeout configured in the database using ``dbms.transaction.timeout`` setting.
            Value should not represent a duration of zero or negative duration.

        :returns: A new transaction instance.

        :raises TransactionError: if a transaction is already open.
        :raises SessionError: if the session has been closed.
        """
        self._check_state()
        # TODO: Implement TransactionConfig consumption

        if self._auto_result:
            await self._auto_result.consume()

        if self._transaction:
            raise TransactionError(
                self._transaction, "Explicit transaction already open"
            )

        await self._open_transaction(
            tx_cls=AsyncTransaction,
            access_mode=self._config.default_access_mode, metadata=metadata,
            timeout=timeout
        )

        return t.cast(AsyncTransaction, self._transaction)

    async def _run_transaction(
        self, access_mode, transaction_function, *args, **kwargs
    ):
        self._check_state()
        if not callable(transaction_function):
            raise TypeError("Unit of work is not callable")

        metadata = getattr(transaction_function, "metadata", None)
        timeout = getattr(transaction_function, "timeout", None)

        retry_delay = retry_delay_generator(
            self._config.initial_retry_delay,
            self._config.retry_delay_multiplier,
            self._config.retry_delay_jitter_factor
        )

        errors = []

        t0 = -1  # Timer

        while True:
            try:
                await self._open_transaction(
                    tx_cls=AsyncManagedTransaction,
                    access_mode=access_mode, metadata=metadata,
                    timeout=timeout
                )
                tx = self._transaction
                try:
                    result = await transaction_function(tx, *args, **kwargs)
                except asyncio.CancelledError:
                    # if cancellation callback has not been called yet:
                    if self._transaction is not None:
                        self._handle_cancellation(
                            message="transaction function"
                        )
                    raise
                except Exception:
                    await tx._close()
                    raise
                else:
                    await tx._commit()
            except (DriverError, Neo4jError) as error:
                await self._disconnect()
                if not error.is_retryable():
                    raise
                errors.append(error)
            else:
                return result
            if t0 == -1:
                # The timer should be started after the first attempt
                t0 = perf_counter()
            t1 = perf_counter()
            if t1 - t0 > self._config.max_transaction_retry_time:
                break
            delay = next(retry_delay)
            log.warning("Transaction failed and will be retried in {}s ({})"
                        "".format(delay, "; ".join(errors[-1].args)))
            try:
                await async_sleep(delay)
            except asyncio.CancelledError:
                log.debug("[#0000]  _: <SESSION> retry cancelled")
                raise

        if errors:
            raise errors[-1]
        else:
            raise ServiceUnavailable("Transaction failed")

    async def execute_read(
        self,
        transaction_function: t.Callable[
            te.Concatenate[AsyncManagedTransaction, _P], t.Awaitable[_R]
        ],
        *args: _P.args, **kwargs: _P.kwargs
    ) -> _R:
        """Execute a unit of work in a managed read transaction.

        .. note::
            This does not necessarily imply access control, see the session
            configuration option :ref:`default-access-mode-ref`.

        This transaction will automatically be committed when the function
        returns, unless an exception is thrown during query execution or by
        the user code. Note, that this function performs retries and that the
        supplied `transaction_function` might get invoked more than once.
        Therefore, it needs to be idempotent (i.e., have the same effect,
        regardless if called once or many times).

        Example::

            async def do_cypher_tx(tx, cypher):
                result = await tx.run(cypher)
                values = [record.values() async for record in result]
                return values

            async with driver.session() as session:
                values = await session.execute_read(do_cypher_tx, "RETURN 1 AS x")

        Example::

            async def get_two_tx(tx):
                result = await tx.run("UNWIND [1,2,3,4] AS x RETURN x")
                values = []
                async for record in result:
                    if len(values) >= 2:
                        break
                    values.append(record.values())
                # or shorter: values = [record.values()
                #                       for record in await result.fetch(2)]

                # discard the remaining records if there are any
                summary = await result.consume()
                # use the summary for logging etc.
                return values

            async with driver.session() as session:
                values = await session.execute_read(get_two_tx)

        :param transaction_function: a function that takes a transaction as an
            argument and does work with the transaction.
            ``transaction_function(tx, *args, **kwargs)`` where ``tx`` is a
            :class:`.AsyncManagedTransaction`.
        :param args: additional arguments for the `transaction_function`
        :param kwargs: key word arguments for the `transaction_function`

        :returns: whatever the given `transaction_function` returns

        :raises SessionError: if the session has been closed.

        .. versionadded:: 5.0
        """
        return await self._run_transaction(
            READ_ACCESS, transaction_function, *args, **kwargs
        )

    # TODO: 6.0 - Remove this method
    @deprecated("read_transaction has been renamed to execute_read")
    async def read_transaction(
        self,
        transaction_function: t.Callable[
            te.Concatenate[AsyncManagedTransaction, _P], t.Awaitable[_R]
        ],
        *args: _P.args, **kwargs: _P.kwargs
    ) -> _R:
        """Execute a unit of work in a managed read transaction.

        .. note::
            This does not necessarily imply access control, see the session
            configuration option :ref:`default-access-mode-ref`.

        :param transaction_function: a function that takes a transaction as an
            argument and does work with the transaction.
            ``transaction_function(tx, *args, **kwargs)`` where ``tx`` is a
            :class:`.AsyncManagedTransaction`.
        :param args: additional arguments for the `transaction_function`
        :param kwargs: key word arguments for the `transaction_function`

        :returns: a result as returned by the given unit of work

        :raises SessionError: if the session has been closed.

        .. deprecated:: 5.0
            Method was renamed to :meth:`.execute_read`.
        """
        return await self._run_transaction(
            READ_ACCESS, transaction_function, *args, **kwargs
        )

    async def execute_write(
        self,
        transaction_function: t.Callable[
            te.Concatenate[AsyncManagedTransaction, _P], t.Awaitable[_R]
        ],
        *args: _P.args,  **kwargs: _P.kwargs
    ) -> _R:
        """Execute a unit of work in a managed write transaction.

        .. note::
            This does not necessarily imply access control, see the session
            configuration option :ref:`default-access-mode-ref`.

        This transaction will automatically be committed when the function
        returns unless, an exception is thrown during query execution or by
        the user code. Note, that this function performs retries and that the
        supplied `transaction_function` might get invoked more than once.
        Therefore, it needs to be idempotent (i.e., have the same effect,
        regardless if called once or many times).

        Example::

            async def create_node_tx(tx, name):
                query = ("CREATE (n:NodeExample {name: $name, id: randomUUID()}) "
                         "RETURN n.id AS node_id")
                result = await tx.run(query, name=name)
                record = await result.single()
                return record["node_id"]

            async with driver.session() as session:
                node_id = await session.execute_write(create_node_tx, "Bob")

        :param transaction_function: a function that takes a transaction as an
            argument and does work with the transaction.
            ``transaction_function(tx, *args, **kwargs)`` where ``tx`` is a
            :class:`.AsyncManagedTransaction`.
        :param args: additional arguments for the `transaction_function`
        :param kwargs: key word arguments for the `transaction_function`

        :returns: a result as returned by the given unit of work

        :raises SessionError: if the session has been closed.

        .. versionadded:: 5.0
        """
        return await self._run_transaction(
            WRITE_ACCESS, transaction_function, *args, **kwargs
        )

    # TODO: 6.0 - Remove this method
    @deprecated("write_transaction has been renamed to execute_write")
    async def write_transaction(
        self,
        transaction_function: t.Callable[
            te.Concatenate[AsyncManagedTransaction, _P], t.Awaitable[_R]
        ],
        *args: _P.args,  **kwargs: _P.kwargs
    ) -> _R:
        """Execute a unit of work in a managed write transaction.

        .. note::
            This does not necessarily imply access control, see the session
            configuration option :ref:`default-access-mode-ref`.

        :param transaction_function: a function that takes a transaction as an
            argument and does work with the transaction.
            ``transaction_function(tx, *args, **kwargs)`` where ``tx`` is a
            :class:`.AsyncManagedTransaction`.
        :param args: additional arguments for the `transaction_function`
        :param kwargs: key word arguments for the `transaction_function`

        :returns: a result as returned by the given unit of work

        :raises SessionError: if the session has been closed.

        .. deprecated:: 5.0
            Method was renamed to :meth:`.execute_write`.
        """
        return await self._run_transaction(
            WRITE_ACCESS, transaction_function, *args, **kwargs
        )


def retry_delay_generator(initial_delay, multiplier, jitter_factor):
    delay = initial_delay
    while True:
        jitter = jitter_factor * delay
        yield delay - jitter + (2 * jitter * random())
        delay *= multiplier<|MERGE_RESOLUTION|>--- conflicted
+++ resolved
@@ -42,11 +42,7 @@
     SessionExpired,
     TransactionError,
 )
-<<<<<<< HEAD
-from ...work import Query
 from ..auth_management import AsyncAuthManagers
-=======
->>>>>>> 721a0f25
 from .result import AsyncResult
 from .transaction import (
     AsyncManagedTransaction,
