--- conflicted
+++ resolved
@@ -19,10 +19,7 @@
 from __future__ import annotations
 
 import typing as t
-from collections import (
-    deque,
-    namedtuple,
-)
+from collections import deque
 from warnings import warn
 
 
@@ -619,12 +616,6 @@
             was obtained has been closed or the Result has been explicitly
             consumed.
 
-<<<<<<< HEAD
-=======
-        **This is experimental** (see :ref:`filter-warnings-ref`).
-        It might be changed or removed any time even without prior notice.
-
->>>>>>> a2d7d33a
         .. versionadded:: 5.5
 
         .. versionchanged:: 5.8 stabilized from experimental
