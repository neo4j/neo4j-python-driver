--- conflicted
+++ resolved
@@ -523,16 +523,13 @@
             default_access_mode: str = ...,
             bookmark_manager: t.Union[AsyncBookmarkManager,
                                       BookmarkManager, None] = ...,
-<<<<<<< HEAD
             auth: _TAuth = ...,
-=======
             notifications_min_severity: t.Optional[
                 T_NotificationMinimumSeverity
             ] = ...,
             notifications_disabled_categories: t.Optional[
                 t.Iterable[T_NotificationDisabledCategory]
             ] = ...,
->>>>>>> 721a0f25
 
             # undocumented/unsupported options
             # they may be change or removed any time without prior notice
@@ -898,16 +895,13 @@
             default_access_mode: str = ...,
             bookmark_manager: t.Union[AsyncBookmarkManager,
                                       BookmarkManager, None] = ...,
-<<<<<<< HEAD
             auth: t.Union[Auth, t.Tuple[t.Any, t.Any]] = ...,
-=======
             notifications_min_severity: t.Optional[
                 T_NotificationMinimumSeverity
             ] = ...,
             notifications_disabled_categories: t.Optional[
                 t.Iterable[T_NotificationDisabledCategory]
             ] = ...,
->>>>>>> 721a0f25
 
             # undocumented/unsupported options
             initial_retry_delay: float = ...,
@@ -971,16 +965,13 @@
             default_access_mode: str = ...,
             bookmark_manager: t.Union[AsyncBookmarkManager,
                                       BookmarkManager, None] = ...,
-<<<<<<< HEAD
             auth: t.Union[Auth, t.Tuple[t.Any, t.Any]] = ...,
-=======
             notifications_min_severity: t.Optional[
                 T_NotificationMinimumSeverity
             ] = ...,
             notifications_disabled_categories: t.Optional[
                 t.Iterable[T_NotificationDisabledCategory]
             ] = ...,
->>>>>>> 721a0f25
 
             # undocumented/unsupported options
             initial_retry_delay: float = ...,
